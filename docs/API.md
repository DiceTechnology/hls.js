--- conflicted
+++ resolved
@@ -932,11 +932,7 @@
 (default: `true`)
 
 Whether or not render captions natively using the HTMLMediaElement's TextTracks. Disable native captions rendering
-<<<<<<< HEAD
-when you want to handle rending of track and track cues using `NON_NATIVE_TEXT_TRACKS_FOUND` and `CUES_PARSED` events.
-=======
 when you want to handle rending of track and track cues using `Hls.Events.NON_NATIVE_TEXT_TRACKS_FOUND` and `Hls.Events.CUES_PARSED` events.
->>>>>>> c32371d2
 
 parameter should be a boolean
   
