--- conflicted
+++ resolved
@@ -76,11 +76,7 @@
     "chai": "^4.2.0",
     "chart.js": "^2.9.3",
     "chartjs-plugin-zoom": "^0.7.5",
-<<<<<<< HEAD
     "chromedriver": "^87.0.4",
-=======
-    "chromedriver": "^86.0.0",
->>>>>>> 7e252990
     "eslint": "^7.11.0",
     "eslint-config-standard": "^15.0.0",
     "eslint-plugin-import": "^2.22.1",
