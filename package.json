{
  "name": "hls.js",
  "license": "Apache-2.0",
  "description": "JavaScript HLS client using MediaSourceExtension",
  "homepage": "https://github.com/video-dev/hls.js",
  "authors": "Guillaume du Pontavice <g.du.pontavice@gmail.com>",
  "repository": {
    "type": "git",
    "url": "https://github.com/video-dev/hls.js"
  },
  "bugs": {
    "url": "https://github.com/video-dev/hls.js/issues"
  },
  "main": "./dist/hls.js",
  "types": "./dist/hls.d.ts",
  "files": [
    "dist/**/*",
    "src/**/*"
  ],
  "publishConfig": {
    "access": "public"
  },
  "husky": {
    "hooks": {
      "pre-commit": "./scripts/precommit.sh"
    }
  },
  "scripts": {
    "build": "webpack --progress",
    "build:ci": "webpack",
    "build:debug": "webpack --progress --env.debug --env.demo",
    "build:watch": "webpack --progress --env.debug --env.demo --watch",
    "build:types": "tsc --emitDeclarationOnly",
    "dev": "webpack-dev-server --progress --env.debug --env.demo --env.timeline --port 8000",
    "docs": "esdoc",
    "lint": "eslint src/ tests/ --ext .js --ext .ts",
    "lint:fix": "npm run lint -- --fix",
    "lint:quiet": "npm run lint -- --quiet",
    "prettier": "prettier --write .",
    "prettier:verify": "prettier --check .",
    "pretest": "npm run lint",
    "sanity-check": "npm run lint && npm run docs && npm run type-check && npm run build:types && npm run build && npm run test:unit",
    "start": "npm run dev",
    "test": "npm run test:unit && npm run test:func",
    "test:unit": "karma start karma.conf.js",
    "test:unit:watch": "karma start karma.conf.js --auto-watch --no-single-run",
    "test:func": "BABEL_ENV=development mocha tests/functional/auto/setup.js --timeout 40000 --exit",
    "type-check": "tsc --noEmit",
    "type-check:watch": "npm run type-check -- --watch"
  },
  "dependencies": {
    "eventemitter3": "4.0.0",
    "url-toolkit": "^2.1.6"
  },
  "devDependencies": {
    "@babel/core": "^7.9.6",
    "@babel/helper-module-imports": "^7.8.3",
    "@babel/plugin-proposal-class-properties": "^7.8.3",
    "@babel/plugin-proposal-object-rest-spread": "^7.9.6",
    "@babel/plugin-proposal-optional-chaining": "^7.9.0",
    "@babel/plugin-transform-object-assign": "^7.7.4",
    "@babel/preset-env": "^7.9.6",
    "@babel/preset-typescript": "^7.9.0",
    "@itsjamie/esdoc-cli": "^0.2.0",
    "@itsjamie/esdoc-core": "^0.2.0",
    "@itsjamie/esdoc-ecmascript-proposal-plugin": "^0.2.0",
    "@itsjamie/esdoc-standard-plugin": "^0.2.0",
    "@itsjamie/esdoc-typescript-plugin": "^0.2.0",
    "@types/chai": "^4.2.11",
    "@types/mocha": "^5.2.6",
    "@types/sinon-chai": "^3.2.4",
    "@typescript-eslint/eslint-plugin": "^2.31.0",
    "@typescript-eslint/parser": "^2.31.0",
    "babel-loader": "^8.0.6",
    "babel-plugin-transform-remove-console": "6.9.4",
    "chai": "^4.2.0",
    "chart.js": "^2.9.3",
    "chartjs-plugin-zoom": "^0.7.7",
    "chromedriver": "^81.0.0",
    "eslint": "^6.8.0",
<<<<<<< HEAD
    "eslint-config-prettier": "^6.10.1",
    "eslint-config-standard": "^14.1.0",
    "eslint-plugin-import": "^2.20.1",
=======
    "eslint-config-standard": "^14.1.1",
    "eslint-plugin-import": "^2.20.2",
>>>>>>> 49a7c96d
    "eslint-plugin-mocha": "^6.3.0",
    "eslint-plugin-node": "^11.0.0",
    "eslint-plugin-prettier": "^3.1.3",
    "eslint-plugin-promise": "^4.2.1",
    "eslint-plugin-standard": "^4.0.1",
    "http-server": "^0.12.3",
    "husky": "^4.2.3",
    "istanbul-instrumenter-loader": "^3.0.1",
    "karma": "^5.0.5",
    "karma-chrome-launcher": "^3.1.0",
    "karma-coverage-istanbul-reporter": "^2.1.1",
    "karma-mocha": "^2.0.1",
    "karma-mocha-reporter": "^2.2.5",
    "karma-sinon-chai": "^2.0.2",
    "karma-sourcemap-loader": "^0.3.7",
    "karma-webpack": "^4.0.2",
    "mocha": "^7.1.2",
    "netlify-cli": "^2.36.0",
    "prettier": "^2.0.4",
    "selenium-webdriver": "^3.1.0",
    "sinon": "^9.0.1",
    "sinon-chai": "^3.5.0",
    "typescript": "^3.7.4",
    "webpack": "^4.43.0",
    "webpack-cli": "^3.1.2",
    "webpack-dev-server": "^3.11.0",
    "webpack-merge": "^4.2.2",
    "webworkify-webpack": "^2.1.5"
  }
}<|MERGE_RESOLUTION|>--- conflicted
+++ resolved
@@ -78,14 +78,9 @@
     "chartjs-plugin-zoom": "^0.7.7",
     "chromedriver": "^81.0.0",
     "eslint": "^6.8.0",
-<<<<<<< HEAD
     "eslint-config-prettier": "^6.10.1",
-    "eslint-config-standard": "^14.1.0",
-    "eslint-plugin-import": "^2.20.1",
-=======
     "eslint-config-standard": "^14.1.1",
     "eslint-plugin-import": "^2.20.2",
->>>>>>> 49a7c96d
     "eslint-plugin-mocha": "^6.3.0",
     "eslint-plugin-node": "^11.0.0",
     "eslint-plugin-prettier": "^3.1.3",
