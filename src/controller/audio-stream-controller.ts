import BaseStreamController, { State } from './base-stream-controller';
import { Events } from '../events';
import { Bufferable, BufferHelper } from '../utils/buffer-helper';
import { FragmentState } from './fragment-tracker';
import { Level } from '../types/level';
import { PlaylistContextType, PlaylistLevelType } from '../types/loader';
import { Fragment, ElementaryStreamTypes, Part } from '../loader/fragment';
import ChunkCache from '../demux/chunk-cache';
import TransmuxerInterface from '../demux/transmuxer-interface';
import { ChunkMetadata } from '../types/transmuxer';
import { fragmentWithinToleranceTest } from './fragment-finders';
import { alignMediaPlaylistByPDT } from '../utils/discontinuities';
import { ErrorDetails } from '../errors';
import type { NetworkComponentAPI } from '../types/component-api';
import type Hls from '../hls';
import type { FragmentTracker } from './fragment-tracker';
import type KeyLoader from '../loader/key-loader';
import type { TransmuxerResult } from '../types/transmuxer';
import type { LevelDetails } from '../loader/level-details';
import type { TrackSet } from '../types/track';
import type {
  BufferCreatedData,
  AudioTracksUpdatedData,
  AudioTrackSwitchingData,
  LevelLoadedData,
  TrackLoadedData,
  BufferAppendingData,
  BufferFlushedData,
  InitPTSFoundData,
  FragLoadedData,
  FragParsingMetadataData,
  FragParsingUserdataData,
  FragBufferedData,
  ErrorData,
} from '../types/events';
import type { MediaPlaylist } from '../types/media-playlist';

const TICK_INTERVAL = 100; // how often to tick in ms

type WaitingForPTSData = {
  frag: Fragment;
  part: Part | null;
  cache: ChunkCache;
  complete: boolean;
};

class AudioStreamController
  extends BaseStreamController
  implements NetworkComponentAPI
{
  private videoBuffer: Bufferable | null = null;
  /** The current CC of the video track. */
  private videoTrackCC: number = -1;
  /** The CC of the video track at the time `this.waitingData` was put on hold. */
  private waitingVideoCC: number = -1;
  private bufferedTrack: MediaPlaylist | null = null;
  private switchingTrack: MediaPlaylist | null = null;
  private trackId: number = -1;
  /** A pending audio fragment that loaded but cannot be buffered yet as it's initPTS is unknown. */
  private waitingData: WaitingForPTSData | null = null;
  private mainDetails: LevelDetails | null = null;
  private bufferFlushed: boolean = false;
  private cachedTrackLoadedData: TrackLoadedData | null = null;

  constructor(
    hls: Hls,
    fragmentTracker: FragmentTracker,
    keyLoader: KeyLoader
  ) {
    super(
      hls,
      fragmentTracker,
      keyLoader,
      '[audio-stream-controller]',
      PlaylistLevelType.AUDIO
    );
    this._registerListeners();
  }

  protected onHandlerDestroying() {
    this._unregisterListeners();
    this.mainDetails = null;
    this.bufferedTrack = null;
    this.switchingTrack = null;
  }

  private _registerListeners() {
    const { hls } = this;
    hls.on(Events.MEDIA_ATTACHED, this.onMediaAttached, this);
    hls.on(Events.MEDIA_DETACHING, this.onMediaDetaching, this);
    hls.on(Events.MANIFEST_LOADING, this.onManifestLoading, this);
    hls.on(Events.LEVEL_LOADED, this.onLevelLoaded, this);
    hls.on(Events.AUDIO_TRACKS_UPDATED, this.onAudioTracksUpdated, this);
    hls.on(Events.AUDIO_TRACK_SWITCHING, this.onAudioTrackSwitching, this);
    hls.on(Events.AUDIO_TRACK_LOADED, this.onAudioTrackLoaded, this);
    hls.on(Events.ERROR, this.onError, this);
    hls.on(Events.BUFFER_RESET, this.onBufferReset, this);
    hls.on(Events.BUFFER_CREATED, this.onBufferCreated, this);
    hls.on(Events.BUFFER_FLUSHED, this.onBufferFlushed, this);
    hls.on(Events.INIT_PTS_FOUND, this.onInitPtsFound, this);
    hls.on(Events.FRAG_BUFFERED, this.onFragBuffered, this);
  }

  private _unregisterListeners() {
    const { hls } = this;
    hls.off(Events.MEDIA_ATTACHED, this.onMediaAttached, this);
    hls.off(Events.MEDIA_DETACHING, this.onMediaDetaching, this);
    hls.off(Events.MANIFEST_LOADING, this.onManifestLoading, this);
    hls.off(Events.LEVEL_LOADED, this.onLevelLoaded, this);
    hls.off(Events.AUDIO_TRACKS_UPDATED, this.onAudioTracksUpdated, this);
    hls.off(Events.AUDIO_TRACK_SWITCHING, this.onAudioTrackSwitching, this);
    hls.off(Events.AUDIO_TRACK_LOADED, this.onAudioTrackLoaded, this);
    hls.off(Events.ERROR, this.onError, this);
    hls.off(Events.BUFFER_RESET, this.onBufferReset, this);
    hls.off(Events.BUFFER_CREATED, this.onBufferCreated, this);
    hls.off(Events.BUFFER_FLUSHED, this.onBufferFlushed, this);
    hls.off(Events.INIT_PTS_FOUND, this.onInitPtsFound, this);
    hls.off(Events.FRAG_BUFFERED, this.onFragBuffered, this);
  }

  // INIT_PTS_FOUND is triggered when the video track parsed in the stream-controller has a new PTS value
  onInitPtsFound(
    event: Events.INIT_PTS_FOUND,
    { frag, id, initPTS, timescale }: InitPTSFoundData
  ) {
    // Always update the new INIT PTS
    // Can change due level switch
    if (id === 'main') {
      const cc = frag.cc;
      this.initPTS[frag.cc] = { baseTime: initPTS, timescale };
      this.log(`InitPTS for cc: ${cc} found from main: ${initPTS}`);
      this.videoTrackCC = cc;
      // If we are waiting, tick immediately to unblock audio fragment transmuxing
      if (this.state === State.WAITING_INIT_PTS) {
        this.tick();
      }
    }
  }

  startLoad(startPosition: number) {
    if (!this.levels) {
      this.startPosition = startPosition;
      this.state = State.STOPPED;
      return;
    }
    const lastCurrentTime = this.lastCurrentTime;
    this.stopLoad();
    this.setInterval(TICK_INTERVAL);
    if (lastCurrentTime > 0 && startPosition === -1) {
      this.log(
        `Override startPosition with lastCurrentTime @${lastCurrentTime.toFixed(
          3
        )}`
      );
      startPosition = lastCurrentTime;
      this.state = State.IDLE;
    } else {
      this.loadedmetadata = false;
      this.state = State.WAITING_TRACK;
    }
    this.nextLoadPosition =
      this.startPosition =
      this.lastCurrentTime =
        startPosition;

    this.tick();
  }

  doTick() {
    switch (this.state) {
      case State.IDLE:
        this.doTickIdle();
        break;
      case State.WAITING_TRACK: {
        const { levels, trackId } = this;
        const details = levels?.[trackId]?.details;
        if (details) {
          if (this.waitForCdnTuneIn(details)) {
            break;
          }
          this.state = State.IDLE;
        }
        break;
      }
      case State.FRAG_LOADING_WAITING_RETRY: {
        const now = performance.now();
        const retryDate = this.retryDate;
        // if current time is gt than retryDate, or if media seeking let's switch to IDLE state to retry loading
        if (!retryDate || now >= retryDate || this.media?.seeking) {
          this.log('RetryDate reached, switch back to IDLE state');
          this.resetStartWhenNotLoaded(this.trackId);
          this.state = State.IDLE;
        }
        break;
      }
      case State.WAITING_INIT_PTS: {
        // Ensure we don't get stuck in the WAITING_INIT_PTS state if the waiting frag CC doesn't match any initPTS
        const waitingData = this.waitingData;
        if (waitingData) {
          const { frag, part, cache, complete } = waitingData;
          if (this.initPTS[frag.cc] !== undefined) {
            this.waitingData = null;
            this.waitingVideoCC = -1;
            this.videoTrackCC = -1;
            this.state = State.FRAG_LOADING;
            const payload = cache.flush();
            const data: FragLoadedData = {
              frag,
              part,
              payload,
              networkDetails: null,
            };
            this._handleFragmentLoadProgress(data);
            if (complete) {
              super._handleFragmentLoadComplete(data);
            }
          } else if (this.videoTrackCC !== this.waitingVideoCC) {
            // Drop waiting fragment if videoTrackCC has changed since waitingFragment was set and initPTS was not found
            this.log(
              `Waiting fragment cc (${frag.cc}) cancelled because video is at cc ${this.videoTrackCC}`
            );
            this.clearWaitingFragment();
          } else {
            // Drop waiting fragment if an earlier fragment is needed
            const pos = this.getLoadPosition();
            const bufferInfo = BufferHelper.bufferInfo(
              this.mediaBuffer,
              pos,
              this.config.maxBufferHole
            );
            const waitingFragmentAtPosition = fragmentWithinToleranceTest(
              bufferInfo.end,
              this.config.maxFragLookUpTolerance,
              frag
            );
            if (waitingFragmentAtPosition < 0) {
              this.log(
                `Waiting fragment cc (${frag.cc}) @ ${frag.start} cancelled because another fragment at ${bufferInfo.end} is needed`
              );
              this.clearWaitingFragment();
            } else {
              if (this.waitingVideoCC !== -1 && frag.cc < this.waitingVideoCC) {
                this.hls.trigger(Events.VIDEO_PTS_NEEDED, { cc: frag.cc });
              }
            }
          }
        } else {
          this.state = State.IDLE;
        }
      }
    }

    this.onTickEnd();
  }

  clearWaitingFragment() {
    const waitingData = this.waitingData;
    if (waitingData) {
      this.fragmentTracker.removeFragment(waitingData.frag);
      this.waitingData = null;
      this.waitingVideoCC = -1;
      this.state = State.IDLE;
    }
  }

  protected resetLoadingState() {
    this.clearWaitingFragment();
    super.resetLoadingState();
  }

  protected onTickEnd() {
    const { media } = this;
    if (!media?.readyState) {
      // Exit early if we don't have media or if the media hasn't buffered anything yet (readyState 0)
      return;
    }

    this.lastCurrentTime = media.currentTime;
  }

  private doTickIdle() {
    const { hls, levels, media, trackId } = this;
    const config = hls.config;

    if (!levels?.[trackId]) {
      return;
    }

    // if video not attached AND
    // start fragment already requested OR start frag prefetch not enabled
    // exit loop
    // => if media not attached but start frag prefetch is enabled and start frag not requested yet, we will not exit loop
    if (!media && (this.startFragRequested || !config.startFragPrefetch)) {
      return;
    }

    const levelInfo = levels[trackId];

    const trackDetails = levelInfo.details;
    if (
      !trackDetails ||
      (trackDetails.live && this.levelLastLoaded !== trackId) ||
      this.waitForCdnTuneIn(trackDetails)
    ) {
      this.state = State.WAITING_TRACK;
      return;
    }

    const bufferable = this.mediaBuffer ? this.mediaBuffer : this.media;
    if (this.bufferFlushed && bufferable) {
      this.bufferFlushed = false;
      this.afterBufferFlushed(
        bufferable,
        ElementaryStreamTypes.AUDIO,
        PlaylistLevelType.AUDIO
      );
    }

    const bufferInfo = this.getFwdBufferInfo(
      bufferable,
      PlaylistLevelType.AUDIO
    );
    if (bufferInfo === null) {
      return;
    }
    const { bufferedTrack, switchingTrack } = this;

    if (!switchingTrack && this._streamEnded(bufferInfo, trackDetails)) {
      hls.trigger(Events.BUFFER_EOS, { type: 'audio' });
      this.state = State.ENDED;
      return;
    }

    const mainBufferInfo = this.getFwdBufferInfo(
      this.videoBuffer ? this.videoBuffer : this.media,
      PlaylistLevelType.MAIN
    );
    const bufferLen = bufferInfo.len;
    const maxBufLen = this.getMaxBufferLength(mainBufferInfo?.len);

    // if buffer length is less than maxBufLen try to load a new fragment
    if (bufferLen >= maxBufLen && !switchingTrack) {
      return;
    }
    const fragments = trackDetails.fragments;
    const start = fragments[0].start;
    let targetBufferTime = bufferInfo.end;

    if (switchingTrack && media) {
      const pos = this.getLoadPosition();
      if (bufferedTrack && switchingTrack.attrs !== bufferedTrack.attrs) {
        targetBufferTime = pos;
      }
      // if currentTime (pos) is less than alt audio playlist start time, it means that alt audio is ahead of currentTime
      if (trackDetails.PTSKnown && pos < start) {
        // if everything is buffered from pos to start or if audio buffer upfront, let's seek to start
        if (bufferInfo.end > start || bufferInfo.nextStart) {
          this.log(
            'Alt audio track ahead of main track, seek to start of alt audio track'
          );
          media.currentTime = start + 0.05;
        }
      }
    }

    let frag = this.getNextFragment(targetBufferTime, trackDetails);
    let atGap = false;
    // Avoid loop loading by using nextLoadPosition set for backtracking and skipping consecutive GAP tags
    if (frag && this.isLoopLoading(frag, targetBufferTime)) {
      atGap = !!frag.gap;
      frag = this.getNextFragmentLoopLoading(
        frag,
        trackDetails,
        bufferInfo,
        PlaylistLevelType.MAIN,
        maxBufLen
      );
    }
    if (!frag) {
      this.bufferFlushed = true;
      return;
    }

    // Buffer audio up to one target duration ahead of main buffer
    const atBufferSyncLimit =
      mainBufferInfo &&
      frag.start > mainBufferInfo.end + trackDetails.targetduration;
    if (
      atBufferSyncLimit ||
      // Or wait for main buffer after buffing some audio
      (!mainBufferInfo?.len && bufferInfo.len)
    ) {
      // Check fragment-tracker for main fragments since GAP segments do not show up in bufferInfo
      const mainFrag = this.fragmentTracker.getBufferedFrag(
        frag.start,
        PlaylistLevelType.MAIN
      );
      if (mainFrag === null) {
        return;
      }
      // Bridge gaps in main buffer
      atGap ||=
        !!mainFrag.gap || (!!atBufferSyncLimit && mainBufferInfo.len === 0);
      if (
        (atBufferSyncLimit && !atGap) ||
        (atGap && bufferInfo.nextStart && bufferInfo.nextStart < mainFrag.end)
      ) {
        return;
      }
    }

    this.loadFragment(frag, levelInfo, targetBufferTime);
  }

  protected getMaxBufferLength(mainBufferLength?: number): number {
    const maxConfigBuffer = super.getMaxBufferLength();
    if (!mainBufferLength) {
      return maxConfigBuffer;
    }
    return Math.min(
      Math.max(maxConfigBuffer, mainBufferLength),
      this.config.maxMaxBufferLength
    );
  }

  onMediaDetaching() {
    this.videoBuffer = null;
    super.onMediaDetaching();
  }

  onAudioTracksUpdated(
    event: Events.AUDIO_TRACKS_UPDATED,
    { audioTracks }: AudioTracksUpdatedData
  ) {
    this.resetTransmuxer();
    this.levels = audioTracks.map((mediaPlaylist) => new Level(mediaPlaylist));
  }

  onAudioTrackSwitching(
    event: Events.AUDIO_TRACK_SWITCHING,
    data: AudioTrackSwitchingData
  ) {
    // if any URL found on new audio track, it is an alternate audio track
    const altAudio = !!data.url;
    this.trackId = data.id;
    const { fragCurrent } = this;

    if (fragCurrent) {
      fragCurrent.abortRequests();
      this.removeUnbufferedFrags(fragCurrent.start);
    }
    this.resetLoadingState();
    // destroy useless transmuxer when switching audio to main
    if (!altAudio) {
      this.resetTransmuxer();
    } else {
      // switching to audio track, start timer if not already started
      this.setInterval(TICK_INTERVAL);
    }

    // should we switch tracks ?
    if (altAudio) {
      this.switchingTrack = data;
      // main audio track are handled by stream-controller, just do something if switching to alt audio track
      this.state = State.IDLE;
    } else {
      this.switchingTrack = null;
      this.bufferedTrack = data;
      this.state = State.STOPPED;
    }
    this.tick();
  }

  onManifestLoading() {
    this.mainDetails = null;
    this.fragmentTracker.removeAllFragments();
    this.startPosition = this.lastCurrentTime = 0;
    this.bufferFlushed = false;
    this.bufferedTrack = null;
    this.switchingTrack = null;
  }

  onLevelLoaded(event: Events.LEVEL_LOADED, data: LevelLoadedData) {
    this.mainDetails = data.details;
    if (this.cachedTrackLoadedData !== null) {
      this.hls.trigger(Events.AUDIO_TRACK_LOADED, this.cachedTrackLoadedData);
      this.cachedTrackLoadedData = null;
    }
  }

  onAudioTrackLoaded(event: Events.AUDIO_TRACK_LOADED, data: TrackLoadedData) {
    if (this.mainDetails == null) {
      this.cachedTrackLoadedData = data;
      return;
    }
    const { levels } = this;
    const { details: newDetails, id: trackId } = data;
    if (!levels) {
      this.warn(`Audio tracks were reset while loading level ${trackId}`);
      return;
    }
    this.log(
      `Track ${trackId} loaded [${newDetails.startSN},${newDetails.endSN}],duration:${newDetails.totalduration}`
    );

    const track = levels[trackId];
    let sliding = 0;
    if (newDetails.live || track.details?.live) {
      const mainDetails = this.mainDetails;
      if (!newDetails.fragments[0]) {
        newDetails.deltaUpdateFailed = true;
      }
      if (newDetails.deltaUpdateFailed || !mainDetails) {
        return;
      }
      if (
        !track.details &&
        newDetails.hasProgramDateTime &&
        mainDetails.hasProgramDateTime
      ) {
        // Make sure our audio rendition is aligned with the "main" rendition, using
        // pdt as our reference times.
        alignMediaPlaylistByPDT(newDetails, mainDetails);
        sliding = newDetails.fragments[0].start;
      } else {
        sliding = this.alignPlaylists(newDetails, track.details);
      }
    }
    track.details = newDetails;
    this.levelLastLoaded = trackId;

    // compute start position if we are aligned with the main playlist
    if (!this.startFragRequested && (this.mainDetails || !newDetails.live)) {
      this.setStartPosition(track.details, sliding);
    }
    // only switch back to IDLE state if we were waiting for track to start downloading a new fragment
    if (
      this.state === State.WAITING_TRACK &&
      !this.waitForCdnTuneIn(newDetails)
    ) {
      this.state = State.IDLE;
    }

    // trigger handler right now
    this.tick();
  }

  _handleFragmentLoadProgress(data: FragLoadedData) {
    const { frag, part, payload } = data;
    const { config, trackId, levels } = this;
    if (!levels) {
      this.warn(
        `Audio tracks were reset while fragment load was in progress. Fragment ${frag.sn} of level ${frag.level} will not be buffered`
      );
      return;
    }

    const track = levels[trackId] as Level;
    if (!track) {
      this.warn('Audio track is undefined on fragment load progress');
      return;
    }
    const details = track.details as LevelDetails;
    if (!details) {
      this.warn('Audio track details undefined on fragment load progress');
      this.removeUnbufferedFrags(frag.start);
      return;
    }
    const audioCodec =
      config.defaultAudioCodec || track.audioCodec || 'mp4a.40.2';

    let transmuxer = this.transmuxer;
    if (!transmuxer) {
      transmuxer = this.transmuxer = new TransmuxerInterface(
        this.hls,
        PlaylistLevelType.AUDIO,
        this._handleTransmuxComplete.bind(this),
        this._handleTransmuxerFlush.bind(this)
      );
    }

    // Check if we have video initPTS
    // If not we need to wait for it
    const initPTS = this.initPTS[frag.cc];
    const initSegmentData = frag.initSegment?.data;
    if (initPTS !== undefined) {
      // this.log(`Transmuxing ${sn} of [${details.startSN} ,${details.endSN}],track ${trackId}`);
      // time Offset is accurate if level PTS is known, or if playlist is not sliding (not live)
      const accurateTimeOffset = false; // details.PTSKnown || !details.live;
      const partIndex = part ? part.index : -1;
      const partial = partIndex !== -1;
      const chunkMeta = new ChunkMetadata(
        frag.level,
        frag.sn as number,
        frag.stats.chunkCount,
        payload.byteLength,
        partIndex,
        partial
      );
      transmuxer.push(
        payload,
        initSegmentData,
        audioCodec,
        '',
        frag,
        part,
        details.totalduration,
        accurateTimeOffset,
        chunkMeta,
        initPTS
      );
    } else {
      this.log(
        `Unknown video PTS for cc ${frag.cc}, waiting for video PTS before demuxing audio frag ${frag.sn} of [${details.startSN} ,${details.endSN}],track ${trackId}`
      );
      const { cache } = (this.waitingData = this.waitingData || {
        frag,
        part,
        cache: new ChunkCache(),
        complete: false,
      });
      cache.push(new Uint8Array(payload));
      this.waitingVideoCC = this.videoTrackCC;
      this.state = State.WAITING_INIT_PTS;
    }
  }

  protected _handleFragmentLoadComplete(fragLoadedData: FragLoadedData) {
    if (this.waitingData) {
      this.waitingData.complete = true;
      return;
    }
    super._handleFragmentLoadComplete(fragLoadedData);
  }

  onBufferReset(/* event: Events.BUFFER_RESET */) {
    // reset reference to sourcebuffers
    this.mediaBuffer = this.videoBuffer = null;
    this.loadedmetadata = false;
  }

  onBufferCreated(event: Events.BUFFER_CREATED, data: BufferCreatedData) {
    const audioTrack = data.tracks.audio;
    if (audioTrack) {
      this.mediaBuffer = audioTrack.buffer || null;
    }
    if (data.tracks.video) {
      this.videoBuffer = data.tracks.video.buffer || null;
    }
  }

  onFragBuffered(event: Events.FRAG_BUFFERED, data: FragBufferedData) {
    const { frag, part } = data;
    if (frag.type !== PlaylistLevelType.AUDIO) {
      if (!this.loadedmetadata && frag.type === PlaylistLevelType.MAIN) {
        if ((this.videoBuffer || this.media)?.buffered.length) {
          this.loadedmetadata = true;
        }
      }
      return;
    }
    if (this.fragContextChanged(frag)) {
      // If a level switch was requested while a fragment was buffering, it will emit the FRAG_BUFFERED event upon completion
      // Avoid setting state back to IDLE or concluding the audio switch; otherwise, the switched-to track will not buffer
      this.warn(
        `Fragment ${frag.sn}${part ? ' p: ' + part.index : ''} of level ${
          frag.level
        } finished buffering, but was aborted. state: ${
          this.state
        }, audioSwitch: ${
          this.switchingTrack ? this.switchingTrack.name : 'false'
        }`
      );
      return;
    }
    if (frag.sn !== 'initSegment') {
      this.fragPrevious = frag;
      const track = this.switchingTrack;
      if (track) {
        this.bufferedTrack = track;
        this.switchingTrack = null;
        this.hls.trigger(Events.AUDIO_TRACK_SWITCHED, { ...track });
      }
    }
    this.fragBufferedComplete(frag, part);
  }

  private onError(event: Events.ERROR, data: ErrorData) {
    if (data.fatal) {
      this.state = State.ERROR;
      return;
    }
    switch (data.details) {
      case ErrorDetails.FRAG_GAP:
      case ErrorDetails.FRAG_PARSING_ERROR:
      case ErrorDetails.FRAG_DECRYPT_ERROR:
      case ErrorDetails.FRAG_LOAD_ERROR:
      case ErrorDetails.FRAG_LOAD_TIMEOUT:
      case ErrorDetails.KEY_LOAD_ERROR:
      case ErrorDetails.KEY_LOAD_TIMEOUT:
        this.onFragmentOrKeyLoadError(PlaylistLevelType.AUDIO, data);
        break;
      case ErrorDetails.AUDIO_TRACK_LOAD_ERROR:
      case ErrorDetails.AUDIO_TRACK_LOAD_TIMEOUT:
      case ErrorDetails.LEVEL_PARSING_ERROR:
        // in case of non fatal error while loading track, if not retrying to load track, switch back to IDLE
        if (
          !data.levelRetry &&
          this.state === State.WAITING_TRACK &&
          data.context?.type === PlaylistContextType.AUDIO_TRACK
        ) {
          this.state = State.IDLE;
        }
        break;
      case ErrorDetails.BUFFER_FULL_ERROR:
        if (!data.parent || data.parent !== 'audio') {
          return;
        }
        if (this.reduceLengthAndFlushBuffer(data)) {
          this.bufferedTrack = null;
          super.flushMainBuffer(0, Number.POSITIVE_INFINITY, 'audio');
        }
        break;
      case ErrorDetails.INTERNAL_EXCEPTION:
        this.recoverWorkerError(data);
        break;
      default:
        break;
    }
  }

  private onBufferFlushed(
    event: Events.BUFFER_FLUSHED,
    { type }: BufferFlushedData
  ) {
    if (type === ElementaryStreamTypes.AUDIO) {
      this.bufferFlushed = true;
      if (this.state === State.ENDED) {
        this.state = State.IDLE;
      }
    }
  }

  private _handleTransmuxComplete(transmuxResult: TransmuxerResult) {
    const id = 'audio';
    const { hls } = this;
    const { remuxResult, chunkMeta } = transmuxResult;

    const context = this.getCurrentContext(chunkMeta);
    if (!context) {
      this.resetWhenMissingContext(chunkMeta);
      return;
    }
    const { frag, part, level } = context;
    const { details } = level;
    const { audio, text, id3, initSegment } = remuxResult;

    // Check if the current fragment has been aborted. We check this by first seeing if we're still playing the current level.
    // If we are, subsequently check if the currently loading fragment (fragCurrent) has changed.
    if (this.fragContextChanged(frag) || !details) {
      this.fragmentTracker.removeFragment(frag);
      return;
    }

    this.state = State.PARSING;
    if (this.switchingTrack && audio) {
      this.completeAudioSwitch(this.switchingTrack);
    }

    if (initSegment?.tracks) {
      this._bufferInitSegment(initSegment.tracks, frag, chunkMeta);
      hls.trigger(Events.FRAG_PARSING_INIT_SEGMENT, {
        frag,
        id,
        tracks: initSegment.tracks,
      });
      // Only flush audio from old audio tracks when PTS is known on new audio track
    }
    if (audio) {
      const { startPTS, endPTS, startDTS, endDTS } = audio;
      if (part) {
        part.elementaryStreams[ElementaryStreamTypes.AUDIO] = {
          startPTS,
          endPTS,
          startDTS,
          endDTS,
        };
      }
      frag.setElementaryStreamInfo(
        ElementaryStreamTypes.AUDIO,
        startPTS,
        endPTS,
        startDTS,
        endDTS
      );
      this.bufferFragmentData(audio, frag, part, chunkMeta);
    }

    if (id3?.samples?.length) {
      const emittedID3: FragParsingMetadataData = Object.assign(
        {
          id,
          frag,
          details,
        },
        id3
      );
      hls.trigger(Events.FRAG_PARSING_METADATA, emittedID3);
    }
    if (text) {
      const emittedText: FragParsingUserdataData = Object.assign(
        {
          id,
          frag,
          details,
        },
        text
      );
      hls.trigger(Events.FRAG_PARSING_USERDATA, emittedText);
    }
  }

  private _bufferInitSegment(
    tracks: TrackSet,
    frag: Fragment,
    chunkMeta: ChunkMetadata
  ) {
    if (this.state !== State.PARSING) {
      return;
    }
    // delete any video track found on audio transmuxer
    if (tracks.video) {
      delete tracks.video;
    }

    // include levelCodec in audio and video tracks
    const track = tracks.audio;
    if (!track) {
      return;
    }

    track.levelCodec = track.codec;
    track.id = 'audio';
    this.log(
      `Init audio buffer, container:${track.container}, codecs[parsed]=[${track.codec}]`
    );
    this.hls.trigger(Events.BUFFER_CODECS, tracks);
    const initSegment = track.initSegment;
    if (initSegment?.byteLength) {
      const segment: BufferAppendingData = {
        type: 'audio',
        frag,
        part: null,
        chunkMeta,
        parent: frag.type,
        data: initSegment,
      };
      this.hls.trigger(Events.BUFFER_APPENDING, segment);
    }
    // trigger handler right now
    this.tick();
  }

  protected loadFragment(
    frag: Fragment,
    track: Level,
    targetBufferTime: number
  ) {
    // only load if fragment is not loaded or if in audio switch
    const fragState = this.fragmentTracker.getState(frag);
    this.fragCurrent = frag;

    // we force a frag loading in audio switch as fragment tracker might not have evicted previous frags in case of quick audio switch
    if (
      this.switchingTrack ||
      fragState === FragmentState.NOT_LOADED ||
      fragState === FragmentState.PARTIAL
    ) {
      if (frag.sn === 'initSegment') {
<<<<<<< HEAD
        this._loadInitSegment(frag, track);
      } else if (track.details?.live && !this.initPTS[frag.cc]) {
        this.log(
          `Waiting for video PTS in continuity counter ${frag.cc} of live stream before loading audio fragment ${frag.sn} of level ${this.trackId}`
        );
        this.state = State.WAITING_INIT_PTS;
=======
        this._loadInitSegment(frag, trackDetails);
>>>>>>> cf584b62
      } else {
        this.startFragRequested = true;
        super.loadFragment(frag, track, targetBufferTime);
      }
    } else {
      this.clearTrackerIfNeeded(frag);
    }
  }

  private completeAudioSwitch(switchingTrack: MediaPlaylist) {
    const { hls, media, bufferedTrack } = this;
    const bufferedAttributes = bufferedTrack?.attrs;
    const switchAttributes = switchingTrack.attrs;
    if (
      media &&
      bufferedAttributes &&
      (bufferedAttributes.CHANNELS !== switchAttributes.CHANNELS ||
        bufferedAttributes.NAME !== switchAttributes.NAME ||
        bufferedAttributes.LANGUAGE !== switchAttributes.LANGUAGE)
    ) {
      this.log('Switching audio track : flushing all audio');
      super.flushMainBuffer(0, Number.POSITIVE_INFINITY, 'audio');
    }
    this.bufferedTrack = switchingTrack;
    this.switchingTrack = null;
    hls.trigger(Events.AUDIO_TRACK_SWITCHED, { ...switchingTrack });
  }
}
export default AudioStreamController;<|MERGE_RESOLUTION|>--- conflicted
+++ resolved
@@ -877,16 +877,7 @@
       fragState === FragmentState.PARTIAL
     ) {
       if (frag.sn === 'initSegment') {
-<<<<<<< HEAD
         this._loadInitSegment(frag, track);
-      } else if (track.details?.live && !this.initPTS[frag.cc]) {
-        this.log(
-          `Waiting for video PTS in continuity counter ${frag.cc} of live stream before loading audio fragment ${frag.sn} of level ${this.trackId}`
-        );
-        this.state = State.WAITING_INIT_PTS;
-=======
-        this._loadInitSegment(frag, trackDetails);
->>>>>>> cf584b62
       } else {
         this.startFragRequested = true;
         super.loadFragment(frag, track, targetBufferTime);
