import BaseStreamController, { State } from './base-stream-controller';
import { Events } from '../events';
import { Bufferable, BufferHelper } from '../utils/buffer-helper';
import { FragmentState } from './fragment-tracker';
import { Level } from '../types/level';
import { PlaylistLevelType } from '../types/loader';
import { Fragment, ElementaryStreamTypes, Part } from '../loader/fragment';
import ChunkCache from '../demux/chunk-cache';
import TransmuxerInterface from '../demux/transmuxer-interface';
import { ChunkMetadata } from '../types/transmuxer';
import { fragmentWithinToleranceTest } from './fragment-finders';
import { alignMediaPlaylistByPDT } from '../utils/discontinuities';
import { ErrorDetails, ErrorTypes } from '../errors';
import type { NetworkComponentAPI } from '../types/component-api';
import type Hls from '../hls';
import type { FragmentTracker } from './fragment-tracker';
import type KeyLoader from '../loader/key-loader';
import type { TransmuxerResult } from '../types/transmuxer';
import type { LevelDetails } from '../loader/level-details';
import type { TrackSet } from '../types/track';
import type {
  BufferCreatedData,
  AudioTracksUpdatedData,
  AudioTrackSwitchingData,
  LevelLoadedData,
  TrackLoadedData,
  BufferAppendingData,
  BufferFlushedData,
  InitPTSFoundData,
  FragLoadedData,
  FragParsingMetadataData,
  FragParsingUserdataData,
  FragBufferedData,
  ErrorData,
} from '../types/events';

const TICK_INTERVAL = 100; // how often to tick in ms

type WaitingForPTSData = {
  frag: Fragment;
  part: Part | null;
  cache: ChunkCache;
  complete: boolean;
};

class AudioStreamController
  extends BaseStreamController
  implements NetworkComponentAPI
{
  private videoBuffer: Bufferable | null = null;
  /** The current CC of the video track. */
  private videoTrackCC: number = -1;
  /** The CC of the video track at the time `this.waitingData` was put on hold. */
  private waitingVideoCC: number = -1;
  private audioSwitch: boolean = false;
  private trackId: number = -1;
  /** A pending audio fragment that loaded but cannot be buffered yet as it's initPTS is unknown. */
  private waitingData: WaitingForPTSData | null = null;
  private mainDetails: LevelDetails | null = null;
  private bufferFlushed: boolean = false;
  private cachedTrackLoadedData: TrackLoadedData | null = null;

  constructor(
    hls: Hls,
    fragmentTracker: FragmentTracker,
    keyLoader: KeyLoader
  ) {
    super(hls, fragmentTracker, keyLoader, '[audio-stream-controller]');
    this._registerListeners();
  }

  protected onHandlerDestroying() {
    this._unregisterListeners();
    this.mainDetails = null;
  }

  private _registerListeners() {
    const { hls } = this;
    hls.on(Events.MEDIA_ATTACHED, this.onMediaAttached, this);
    hls.on(Events.MEDIA_DETACHING, this.onMediaDetaching, this);
    hls.on(Events.MANIFEST_LOADING, this.onManifestLoading, this);
    hls.on(Events.LEVEL_LOADED, this.onLevelLoaded, this);
    hls.on(Events.AUDIO_TRACKS_UPDATED, this.onAudioTracksUpdated, this);
    hls.on(Events.AUDIO_TRACK_SWITCHING, this.onAudioTrackSwitching, this);
    hls.on(Events.AUDIO_TRACK_LOADED, this.onAudioTrackLoaded, this);
    hls.on(Events.ERROR, this.onError, this);
    hls.on(Events.BUFFER_RESET, this.onBufferReset, this);
    hls.on(Events.BUFFER_CREATED, this.onBufferCreated, this);
    hls.on(Events.BUFFER_FLUSHED, this.onBufferFlushed, this);
    hls.on(Events.INIT_PTS_FOUND, this.onInitPtsFound, this);
    hls.on(Events.FRAG_BUFFERED, this.onFragBuffered, this);
  }

  private _unregisterListeners() {
    const { hls } = this;
    hls.off(Events.MEDIA_ATTACHED, this.onMediaAttached, this);
    hls.off(Events.MEDIA_DETACHING, this.onMediaDetaching, this);
    hls.off(Events.MANIFEST_LOADING, this.onManifestLoading, this);
    hls.off(Events.LEVEL_LOADED, this.onLevelLoaded, this);
    hls.off(Events.AUDIO_TRACKS_UPDATED, this.onAudioTracksUpdated, this);
    hls.off(Events.AUDIO_TRACK_SWITCHING, this.onAudioTrackSwitching, this);
    hls.off(Events.AUDIO_TRACK_LOADED, this.onAudioTrackLoaded, this);
    hls.off(Events.ERROR, this.onError, this);
    hls.off(Events.BUFFER_RESET, this.onBufferReset, this);
    hls.off(Events.BUFFER_CREATED, this.onBufferCreated, this);
    hls.off(Events.BUFFER_FLUSHED, this.onBufferFlushed, this);
    hls.off(Events.INIT_PTS_FOUND, this.onInitPtsFound, this);
    hls.off(Events.FRAG_BUFFERED, this.onFragBuffered, this);
  }

  // INIT_PTS_FOUND is triggered when the video track parsed in the stream-controller has a new PTS value
  onInitPtsFound(
    event: Events.INIT_PTS_FOUND,
    { frag, id, initPTS }: InitPTSFoundData
  ) {
    // Always update the new INIT PTS
    // Can change due level switch
    if (id === 'main') {
      const cc = frag.cc;
      this.initPTS[frag.cc] = initPTS;
      this.log(`InitPTS for cc: ${cc} found from main: ${initPTS}`);
      this.videoTrackCC = cc;
      // If we are waiting, tick immediately to unblock audio fragment transmuxing
      if (this.state === State.WAITING_INIT_PTS) {
        this.tick();
      }
    }
  }

  startLoad(startPosition: number) {
    if (!this.levels) {
      this.startPosition = startPosition;
      this.state = State.STOPPED;
      return;
    }
    const lastCurrentTime = this.lastCurrentTime;
    this.stopLoad();
    this.setInterval(TICK_INTERVAL);
    this.fragLoadError = 0;
    if (lastCurrentTime > 0 && startPosition === -1) {
      this.log(
        `Override startPosition with lastCurrentTime @${lastCurrentTime.toFixed(
          3
        )}`
      );
      startPosition = lastCurrentTime;
      this.state = State.IDLE;
    } else {
      this.loadedmetadata = false;
      this.state = State.WAITING_TRACK;
    }
    this.nextLoadPosition =
      this.startPosition =
      this.lastCurrentTime =
        startPosition;

    this.tick();
  }

  doTick() {
    switch (this.state) {
      case State.IDLE:
        this.doTickIdle();
        break;
      case State.WAITING_TRACK: {
        const { levels, trackId } = this;
        const details = levels?.[trackId]?.details;
        if (details) {
          if (this.waitForCdnTuneIn(details)) {
            break;
          }
          this.state = State.IDLE;
        }
        break;
      }
      case State.FRAG_LOADING_WAITING_RETRY: {
        const now = performance.now();
        const retryDate = this.retryDate;
        // if current time is gt than retryDate, or if media seeking let's switch to IDLE state to retry loading
        if (!retryDate || now >= retryDate || this.media?.seeking) {
          this.log('RetryDate reached, switch back to IDLE state');
          this.resetStartWhenNotLoaded(this.trackId);
          this.state = State.IDLE;
        }
        break;
      }
      case State.WAITING_INIT_PTS: {
        // Ensure we don't get stuck in the WAITING_INIT_PTS state if the waiting frag CC doesn't match any initPTS
        const waitingData = this.waitingData;
        if (waitingData) {
          const { frag, part, cache, complete } = waitingData;
          if (this.initPTS[frag.cc] !== undefined) {
            this.waitingData = null;
            this.waitingVideoCC = -1;
            this.videoTrackCC = -1;
            this.state = State.FRAG_LOADING;
            const payload = cache.flush();
            const data: FragLoadedData = {
              frag,
              part,
              payload,
              networkDetails: null,
            };
            this._handleFragmentLoadProgress(data);
            if (complete) {
              super._handleFragmentLoadComplete(data);
            }
          } else if (this.videoTrackCC !== this.waitingVideoCC) {
            // Drop waiting fragment if videoTrackCC has changed since waitingFragment was set and initPTS was not found
            this.log(
              `Waiting fragment cc (${frag.cc}) cancelled because video is at cc ${this.videoTrackCC}`
            );
            this.clearWaitingFragment();
          } else {
            // Drop waiting fragment if an earlier fragment is needed
            const pos = this.getLoadPosition();
            const bufferInfo = BufferHelper.bufferInfo(
              this.mediaBuffer,
              pos,
              this.config.maxBufferHole
            );
            const waitingFragmentAtPosition = fragmentWithinToleranceTest(
              bufferInfo.end,
              this.config.maxFragLookUpTolerance,
              frag
            );
            if (waitingFragmentAtPosition < 0) {
              this.log(
                `Waiting fragment cc (${frag.cc}) @ ${frag.start} cancelled because another fragment at ${bufferInfo.end} is needed`
              );
              this.clearWaitingFragment();
            } else {
              if (this.waitingVideoCC !== -1 && frag.cc < this.waitingVideoCC) {
                this.hls.trigger(Events.VIDEO_PTS_NEEDED, { cc: frag.cc });
              }
            }
          }
        } else {
          this.state = State.IDLE;
        }
      }
    }

    this.onTickEnd();
  }

  clearWaitingFragment() {
    const waitingData = this.waitingData;
    if (waitingData) {
      this.fragmentTracker.removeFragment(waitingData.frag);
      this.waitingData = null;
      this.waitingVideoCC = -1;
      this.state = State.IDLE;
    }
  }

  protected resetLoadingState() {
    this.clearWaitingFragment();
    super.resetLoadingState();
  }

  protected onTickEnd() {
    const { media } = this;
    if (!media || !media.readyState) {
      // Exit early if we don't have media or if the media hasn't buffered anything yet (readyState 0)
      return;
    }

    this.lastCurrentTime = media.currentTime;
  }

  private doTickIdle() {
    const { hls, levels, media, trackId } = this;
    const config = hls.config;

    if (!levels || !levels[trackId]) {
      return;
    }

    // if video not attached AND
    // start fragment already requested OR start frag prefetch not enabled
    // exit loop
    // => if media not attached but start frag prefetch is enabled and start frag not requested yet, we will not exit loop
    if (!media && (this.startFragRequested || !config.startFragPrefetch)) {
      return;
    }

    const levelInfo = levels[trackId];

    const trackDetails = levelInfo.details;
    if (
      !trackDetails ||
      (trackDetails.live && this.levelLastLoaded !== trackId) ||
      this.waitForCdnTuneIn(trackDetails)
    ) {
      this.state = State.WAITING_TRACK;
      return;
    }

    const bufferable = this.mediaBuffer ? this.mediaBuffer : this.media;
    if (this.bufferFlushed && bufferable) {
      this.bufferFlushed = false;
      this.afterBufferFlushed(
        bufferable,
        ElementaryStreamTypes.AUDIO,
        PlaylistLevelType.AUDIO
      );
    }

    const bufferInfo = this.getFwdBufferInfo(
      bufferable,
      PlaylistLevelType.AUDIO
    );
    if (bufferInfo === null) {
      return;
    }
    const audioSwitch = this.audioSwitch;

    if (!audioSwitch && this._streamEnded(bufferInfo, trackDetails)) {
      hls.trigger(Events.BUFFER_EOS, { type: 'audio' });
      this.state = State.ENDED;
      return;
    }

    const mainBufferInfo = this.getFwdBufferInfo(
      this.videoBuffer ? this.videoBuffer : this.media,
      PlaylistLevelType.MAIN
    );
    const bufferLen = bufferInfo.len;
    const maxBufLen = this.getMaxBufferLength(mainBufferInfo?.len);

    // if buffer length is less than maxBufLen try to load a new fragment
    if (bufferLen >= maxBufLen && !audioSwitch) {
      return;
    }
    const fragments = trackDetails.fragments;
    const start = fragments[0].start;
    let targetBufferTime = bufferInfo.end;

    if (audioSwitch && media) {
      const pos = this.getLoadPosition();
      targetBufferTime = pos;
      // if currentTime (pos) is less than alt audio playlist start time, it means that alt audio is ahead of currentTime
      if (trackDetails.PTSKnown && pos < start) {
        // if everything is buffered from pos to start or if audio buffer upfront, let's seek to start
        if (bufferInfo.end > start || bufferInfo.nextStart) {
          this.log(
            'Alt audio track ahead of main track, seek to start of alt audio track'
          );
          media.currentTime = start + 0.05;
        }
      }
    }

    // buffer audio up to one target duration ahead of main buffer
    if (
      mainBufferInfo &&
      targetBufferTime > mainBufferInfo.end + trackDetails.targetduration
    ) {
      return;
    }
    // wait for main buffer after buffing some audio
    if ((!mainBufferInfo || !mainBufferInfo.len) && bufferInfo.len) {
      return;
    }

    const frag = this.getNextFragment(targetBufferTime, trackDetails);
    if (!frag) {
      this.bufferFlushed = true;
      return;
    }

    this.loadFragment(frag, trackDetails, targetBufferTime);
  }

  protected getMaxBufferLength(mainBufferLength?: number): number {
    const maxConfigBuffer = super.getMaxBufferLength();
    if (!mainBufferLength) {
      return maxConfigBuffer;
    }
    return Math.max(maxConfigBuffer, mainBufferLength);
  }

  onMediaDetaching() {
    this.videoBuffer = null;
    super.onMediaDetaching();
  }

  onAudioTracksUpdated(
    event: Events.AUDIO_TRACKS_UPDATED,
    { audioTracks }: AudioTracksUpdatedData
  ) {
    this.resetTransmuxer();
    this.levels = audioTracks.map((mediaPlaylist) => new Level(mediaPlaylist));
  }

  onAudioTrackSwitching(
    event: Events.AUDIO_TRACK_SWITCHING,
    data: AudioTrackSwitchingData
  ) {
    // if any URL found on new audio track, it is an alternate audio track
    const altAudio = !!data.url;
    this.trackId = data.id;
    const { fragCurrent } = this;

    if (fragCurrent) {
      fragCurrent.abortRequests();
    }
    this.fragCurrent = null;
    this.clearWaitingFragment();
    // destroy useless transmuxer when switching audio to main
    if (!altAudio) {
      this.resetTransmuxer();
    } else {
      // switching to audio track, start timer if not already started
      this.setInterval(TICK_INTERVAL);
    }

    // should we switch tracks ?
    if (altAudio) {
      this.audioSwitch = true;
      // main audio track are handled by stream-controller, just do something if switching to alt audio track
      this.state = State.IDLE;
    } else {
      this.state = State.STOPPED;
    }
    this.tick();
  }

  onManifestLoading() {
    this.mainDetails = null;
    this.fragmentTracker.removeAllFragments();
    this.startPosition = this.lastCurrentTime = 0;
    this.bufferFlushed = false;
  }

  onLevelLoaded(event: Events.LEVEL_LOADED, data: LevelLoadedData) {
    this.mainDetails = data.details;
    if (this.cachedTrackLoadedData !== null) {
      this.hls.trigger(Events.AUDIO_TRACK_LOADED, this.cachedTrackLoadedData);
      this.cachedTrackLoadedData = null;
    }
  }

  onAudioTrackLoaded(event: Events.AUDIO_TRACK_LOADED, data: TrackLoadedData) {
    if (this.mainDetails == null) {
      this.cachedTrackLoadedData = data;
      return;
    }
    const { levels } = this;
    const { details: newDetails, id: trackId } = data;
    if (!levels) {
      this.warn(`Audio tracks were reset while loading level ${trackId}`);
      return;
    }
    this.log(
      `Track ${trackId} loaded [${newDetails.startSN},${newDetails.endSN}],duration:${newDetails.totalduration}`
    );

    const track = levels[trackId];
    let sliding = 0;
    if (newDetails.live || track.details?.live) {
      const mainDetails = this.mainDetails;
      if (!newDetails.fragments[0]) {
        newDetails.deltaUpdateFailed = true;
      }
      if (newDetails.deltaUpdateFailed || !mainDetails) {
        return;
      }
      if (
        !track.details &&
        newDetails.hasProgramDateTime &&
        mainDetails.hasProgramDateTime
      ) {
        // Make sure our audio rendition is aligned with the "main" rendition, using
        // pdt as our reference times.
        alignMediaPlaylistByPDT(newDetails, mainDetails);
        sliding = newDetails.fragments[0].start;
      } else {
        sliding = this.alignPlaylists(newDetails, track.details);
      }
    }
    track.details = newDetails;
    this.levelLastLoaded = trackId;

    // compute start position if we are aligned with the main playlist
    if (!this.startFragRequested && (this.mainDetails || !newDetails.live)) {
      this.setStartPosition(track.details, sliding);
    }
    // only switch back to IDLE state if we were waiting for track to start downloading a new fragment
    if (
      this.state === State.WAITING_TRACK &&
      !this.waitForCdnTuneIn(newDetails)
    ) {
      this.state = State.IDLE;
    }

    // trigger handler right now
    this.tick();
  }

  _handleFragmentLoadProgress(data: FragLoadedData) {
    const { frag, part, payload } = data;
    const { config, trackId, levels } = this;
    if (!levels) {
      this.warn(
        `Audio tracks were reset while fragment load was in progress. Fragment ${frag.sn} of level ${frag.level} will not be buffered`
      );
      return;
    }

    const track = levels[trackId] as Level;
    console.assert(track, 'Audio track is defined on fragment load progress');
    const details = track.details as LevelDetails;
    console.assert(
      details,
      'Audio track details are defined on fragment load progress'
    );
    const audioCodec =
      config.defaultAudioCodec || track.audioCodec || 'mp4a.40.2';

    let transmuxer = this.transmuxer;
    if (!transmuxer) {
      transmuxer = this.transmuxer = new TransmuxerInterface(
        this.hls,
        PlaylistLevelType.AUDIO,
        this._handleTransmuxComplete.bind(this),
        this._handleTransmuxerFlush.bind(this)
      );
    }

    // Check if we have video initPTS
    // If not we need to wait for it
    const initPTS = this.initPTS[frag.cc];
    const initSegmentData = frag.initSegment?.data;
    if (initPTS !== undefined) {
      // this.log(`Transmuxing ${sn} of [${details.startSN} ,${details.endSN}],track ${trackId}`);
      // time Offset is accurate if level PTS is known, or if playlist is not sliding (not live)
      const accurateTimeOffset = false; // details.PTSKnown || !details.live;
      const partIndex = part ? part.index : -1;
      const partial = partIndex !== -1;
      const chunkMeta = new ChunkMetadata(
        frag.level,
        frag.sn as number,
        frag.stats.chunkCount,
        payload.byteLength,
        partIndex,
        partial
      );
      transmuxer.push(
        payload,
        initSegmentData,
        audioCodec,
        '',
        frag,
        part,
        details.totalduration,
        accurateTimeOffset,
        chunkMeta,
        initPTS
      );
    } else {
      this.log(
        `Unknown video PTS for cc ${frag.cc}, waiting for video PTS before demuxing audio frag ${frag.sn} of [${details.startSN} ,${details.endSN}],track ${trackId}`
      );
      const { cache } = (this.waitingData = this.waitingData || {
        frag,
        part,
        cache: new ChunkCache(),
        complete: false,
      });
      cache.push(new Uint8Array(payload));
      this.waitingVideoCC = this.videoTrackCC;
      this.state = State.WAITING_INIT_PTS;
    }
  }

  protected _handleFragmentLoadComplete(fragLoadedData: FragLoadedData) {
    if (this.waitingData) {
      this.waitingData.complete = true;
      return;
    }
    super._handleFragmentLoadComplete(fragLoadedData);
  }

  onBufferReset(/* event: Events.BUFFER_RESET */) {
    // reset reference to sourcebuffers
    this.mediaBuffer = this.videoBuffer = null;
    this.loadedmetadata = false;
  }

  onBufferCreated(event: Events.BUFFER_CREATED, data: BufferCreatedData) {
    const audioTrack = data.tracks.audio;
    if (audioTrack) {
      this.mediaBuffer = audioTrack.buffer || null;
    }
    if (data.tracks.video) {
      this.videoBuffer = data.tracks.video.buffer || null;
    }
  }

  onFragBuffered(event: Events.FRAG_BUFFERED, data: FragBufferedData) {
    const { frag, part } = data;
    if (frag.type !== PlaylistLevelType.AUDIO) {
      if (!this.loadedmetadata && frag.type === PlaylistLevelType.MAIN) {
        if ((this.videoBuffer || this.media)?.buffered.length) {
          this.loadedmetadata = true;
        }
      }
      return;
    }
    if (this.fragContextChanged(frag)) {
      // If a level switch was requested while a fragment was buffering, it will emit the FRAG_BUFFERED event upon completion
      // Avoid setting state back to IDLE or concluding the audio switch; otherwise, the switched-to track will not buffer
      this.warn(
        `Fragment ${frag.sn}${part ? ' p: ' + part.index : ''} of level ${
          frag.level
        } finished buffering, but was aborted. state: ${
          this.state
        }, audioSwitch: ${this.audioSwitch}`
      );
      return;
    }
    if (frag.sn !== 'initSegment') {
      this.fragPrevious = frag;
      if (this.audioSwitch) {
        this.audioSwitch = false;
        this.hls.trigger(Events.AUDIO_TRACK_SWITCHED, { id: this.trackId });
      }
    }
    this.fragBufferedComplete(frag, part);
  }

  private onError(event: Events.ERROR, data: ErrorData) {
    if (data.type === ErrorTypes.KEY_SYSTEM_ERROR) {
      this.onFragmentOrKeyLoadError(PlaylistLevelType.AUDIO, data);
      return;
    }
    switch (data.details) {
      case ErrorDetails.FRAG_LOAD_ERROR:
      case ErrorDetails.FRAG_LOAD_TIMEOUT:
      case ErrorDetails.FRAG_PARSING_ERROR:
      case ErrorDetails.KEY_LOAD_ERROR:
      case ErrorDetails.KEY_LOAD_TIMEOUT:
        // TODO: Skip fragments that do not belong to this.fragCurrent audio-group id
        this.onFragmentOrKeyLoadError(PlaylistLevelType.AUDIO, data);
        break;
      case ErrorDetails.AUDIO_TRACK_LOAD_ERROR:
      case ErrorDetails.AUDIO_TRACK_LOAD_TIMEOUT:
        //  when in ERROR state, don't switch back to IDLE state in case a non-fatal error is received
        if (this.state !== State.ERROR && this.state !== State.STOPPED) {
          // if fatal error, stop processing, otherwise move to IDLE to retry loading
          this.state = data.fatal ? State.ERROR : State.IDLE;
          this.warn(
            `${data.details} while loading frag, switching to ${this.state} state`
          );
        }
        break;
      case ErrorDetails.BUFFER_FULL_ERROR:
        // if in appending state
        if (
          data.parent === 'audio' &&
          (this.state === State.PARSING || this.state === State.PARSED)
        ) {
          let flushBuffer = true;
          const bufferedInfo = this.getFwdBufferInfo(
            this.mediaBuffer,
            PlaylistLevelType.AUDIO
          );
          // 0.5 : tolerance needed as some browsers stalls playback before reaching buffered end
          // reduce max buf len if current position is buffered
          if (bufferedInfo && bufferedInfo.len > 0.5) {
            flushBuffer = !this.reduceMaxBufferLength(bufferedInfo.len);
          }
          if (flushBuffer) {
            // current position is not buffered, but browser is still complaining about buffer full error
            // this happens on IE/Edge, refer to https://github.com/video-dev/hls.js/pull/708
            // in that case flush the whole audio buffer to recover
            this.warn(
              'Buffer full error also media.currentTime is not buffered, flush audio buffer'
            );
            this.fragCurrent = null;
            super.flushMainBuffer(0, Number.POSITIVE_INFINITY, 'audio');
          }
          this.resetLoadingState();
        }
        break;
      default:
        break;
    }
  }

  private onBufferFlushed(
    event: Events.BUFFER_FLUSHED,
    { type }: BufferFlushedData
  ) {
    if (type === ElementaryStreamTypes.AUDIO) {
      this.bufferFlushed = true;
      if (this.state === State.ENDED) {
        this.state = State.IDLE;
      }
    }
  }

  private _handleTransmuxComplete(transmuxResult: TransmuxerResult) {
    const id = 'audio';
    const { hls } = this;
    const { remuxResult, chunkMeta } = transmuxResult;

    const context = this.getCurrentContext(chunkMeta);
    if (!context) {
      this.warn(
        `The loading context changed while buffering fragment ${chunkMeta.sn} of level ${chunkMeta.level}. This chunk will not be buffered.`
      );
      this.resetStartWhenNotLoaded(chunkMeta.level);
      return;
    }
    const {
      frag,
      part,
      level: { details },
    } = context;
    const { audio, text, id3, initSegment } = remuxResult;

    // Check if the current fragment has been aborted. We check this by first seeing if we're still playing the current level.
    // If we are, subsequently check if the currently loading fragment (fragCurrent) has changed.
    if (this.fragContextChanged(frag) || !details) {
      return;
    }

    this.state = State.PARSING;
    if (this.audioSwitch && audio) {
      this.completeAudioSwitch();
    }

    if (initSegment?.tracks) {
      this._bufferInitSegment(initSegment.tracks, frag, chunkMeta);
      hls.trigger(Events.FRAG_PARSING_INIT_SEGMENT, {
        frag,
        id,
        tracks: initSegment.tracks,
      });
      // Only flush audio from old audio tracks when PTS is known on new audio track
    }
    if (audio) {
      const { startPTS, endPTS, startDTS, endDTS } = audio;
      if (part) {
        part.elementaryStreams[ElementaryStreamTypes.AUDIO] = {
          startPTS,
          endPTS,
          startDTS,
          endDTS,
        };
      }
      frag.setElementaryStreamInfo(
        ElementaryStreamTypes.AUDIO,
        startPTS,
        endPTS,
        startDTS,
        endDTS
      );
      this.bufferFragmentData(audio, frag, part, chunkMeta);
    }

    if (id3?.samples?.length) {
      const emittedID3: FragParsingMetadataData = Object.assign(
        {
          id,
          frag,
          details,
        },
        id3
      );
      hls.trigger(Events.FRAG_PARSING_METADATA, emittedID3);
    }
    if (text) {
      const emittedText: FragParsingUserdataData = Object.assign(
        {
          id,
          frag,
          details,
        },
        text
      );
      hls.trigger(Events.FRAG_PARSING_USERDATA, emittedText);
    }
  }

  private _bufferInitSegment(
    tracks: TrackSet,
    frag: Fragment,
    chunkMeta: ChunkMetadata
  ) {
    if (this.state !== State.PARSING) {
      return;
    }
    // delete any video track found on audio transmuxer
    if (tracks.video) {
      delete tracks.video;
    }

    // include levelCodec in audio and video tracks
    const track = tracks.audio;
    if (!track) {
      return;
    }

    track.levelCodec = track.codec;
    track.id = 'audio';
    this.log(
      `Init audio buffer, container:${track.container}, codecs[parsed]=[${track.codec}]`
    );
    this.hls.trigger(Events.BUFFER_CODECS, tracks);
    const initSegment = track.initSegment;
    if (initSegment?.byteLength) {
      const segment: BufferAppendingData = {
        type: 'audio',
        frag,
        part: null,
        chunkMeta,
        parent: frag.type,
        data: initSegment,
      };
      this.hls.trigger(Events.BUFFER_APPENDING, segment);
    }
    // trigger handler right now
    this.tick();
  }

  protected loadFragment(
    frag: Fragment,
    trackDetails: LevelDetails,
    targetBufferTime: number
  ) {
    // only load if fragment is not loaded or if in audio switch
    const fragState = this.fragmentTracker.getState(frag);
    this.fragCurrent = frag;

    // we force a frag loading in audio switch as fragment tracker might not have evicted previous frags in case of quick audio switch
    if (
      this.audioSwitch ||
      fragState === FragmentState.NOT_LOADED ||
      fragState === FragmentState.PARTIAL
    ) {
      if (frag.sn === 'initSegment') {
<<<<<<< HEAD
        this._loadInitSegment(frag);
=======
        this._loadInitSegment(frag, trackDetails);
      } else if (trackDetails.live && !Number.isFinite(this.initPTS[frag.cc])) {
        this.log(
          `Waiting for video PTS in continuity counter ${frag.cc} of live stream before loading audio fragment ${frag.sn} of level ${this.trackId}`
        );
        this.state = State.WAITING_INIT_PTS;
>>>>>>> 9e6e3ba9
      } else {
        this.startFragRequested = true;
        super.loadFragment(frag, trackDetails, targetBufferTime);
      }
    }
  }

  private completeAudioSwitch() {
    const { hls, media, trackId } = this;
    if (media) {
      this.log('Switching audio track : flushing all audio');
      super.flushMainBuffer(0, Number.POSITIVE_INFINITY, 'audio');
    }
    this.audioSwitch = false;
    hls.trigger(Events.AUDIO_TRACK_SWITCHED, { id: trackId });
  }
}
export default AudioStreamController;<|MERGE_RESOLUTION|>--- conflicted
+++ resolved
@@ -843,16 +843,7 @@
       fragState === FragmentState.PARTIAL
     ) {
       if (frag.sn === 'initSegment') {
-<<<<<<< HEAD
-        this._loadInitSegment(frag);
-=======
         this._loadInitSegment(frag, trackDetails);
-      } else if (trackDetails.live && !Number.isFinite(this.initPTS[frag.cc])) {
-        this.log(
-          `Waiting for video PTS in continuity counter ${frag.cc} of live stream before loading audio fragment ${frag.sn} of level ${this.trackId}`
-        );
-        this.state = State.WAITING_INIT_PTS;
->>>>>>> 9e6e3ba9
       } else {
         this.startFragRequested = true;
         super.loadFragment(frag, trackDetails, targetBufferTime);
