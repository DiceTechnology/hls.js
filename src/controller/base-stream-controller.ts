--- conflicted
+++ resolved
@@ -96,12 +96,8 @@
   protected levelLastLoaded: number | null = null;
   protected startFragRequested: boolean = false;
   protected decrypter: Decrypter;
-<<<<<<< HEAD
   protected initPTS: RationalTimestamp[] = [];
-=======
-  protected initPTS: Array<number> = [];
   protected reAlignCC: number | null = null;
->>>>>>> cf584b62
   protected onvseeking: EventListener | null = null;
   protected onvended: EventListener | null = null;
 
