/**
 * @author Stephan Hesse <disparat@gmail.com> | <tchakabam@gmail.com>
 *
 * DRM support for Hls.js
 */
import { Events } from '../events';
import { ErrorTypes, ErrorDetails } from '../errors';
import { logger } from '../utils/logger';
import {
  getKeySystemsForConfig,
  getSupportedMediaKeySystemConfigurations,
  keySystemDomainToKeySystemFormat as keySystemToKeySystemFormat,
  KeySystemFormats,
  keySystemFormatToKeySystemDomain,
  KeySystemIds,
  keySystemIdToKeySystemDomain,
} from '../utils/mediakeys-helper';
import {
  KeySystems,
  requestMediaKeySystemAccess,
} from '../utils/mediakeys-helper';
import { strToUtf8array } from '../utils/keysystem-util';
import { base64Decode } from '../utils/numeric-encoding-utils';
import { DecryptData, LevelKey } from '../loader/level-key';
import Hex from '../utils/hex';
import { bin2str, parsePssh, parseSinf } from '../utils/mp4-tools';
import EventEmitter from 'eventemitter3';
import type Hls from '../hls';
import type { ComponentAPI } from '../types/component-api';
import type {
  MediaAttachedData,
  KeyLoadedData,
  ErrorData,
  ManifestLoadedData,
} from '../types/events';
import type { EMEControllerConfig } from '../config';
import type { Fragment } from '../loader/fragment';

const MAX_LICENSE_REQUEST_FAILURES = 3;
const LOGGER_PREFIX = '[eme]';

interface KeySystemAccessPromises {
  keySystemAccess: Promise<MediaKeySystemAccess>;
  mediaKeys?: Promise<MediaKeys>;
  certificate?: Promise<BufferSource | void>;
}

export interface MediaKeySessionContext {
  keySystem: KeySystems;
  mediaKeys: MediaKeys;
  decryptdata: LevelKey;
  mediaKeysSession: MediaKeySession;
  keyStatus: MediaKeyStatus;
  licenseXhr?: XMLHttpRequest;
}

/**
 * Controller to deal with encrypted media extensions (EME)
 * @see https://developer.mozilla.org/en-US/docs/Web/API/Encrypted_Media_Extensions_API
 *
 * @class
 * @constructor
 */
class EMEController implements ComponentAPI {
  public static CDMCleanupPromise: Promise<void> | void;

  private readonly hls: Hls;
  private readonly config: EMEControllerConfig;
  private media: HTMLMediaElement | null = null;
  private keyFormatPromise: Promise<KeySystemFormats> | null = null;
  private keySystemAccessPromises: {
    [keysystem: string]: KeySystemAccessPromises;
  } = {};
  private _requestLicenseFailureCount: number = 0;
  private mediaKeySessions: MediaKeySessionContext[] = [];
  private keyIdToKeySessionPromise: {
    [keyId: string]: Promise<MediaKeySessionContext>;
  } = {};
  private setMediaKeysQueue: Promise<void>[] = EMEController.CDMCleanupPromise
    ? [EMEController.CDMCleanupPromise]
    : [];
  private onMediaEncrypted = this._onMediaEncrypted.bind(this);
  private onWaitingForKey = this._onWaitingForKey.bind(this);

  private debug: (msg: any) => void = logger.debug.bind(logger, LOGGER_PREFIX);
  private log: (msg: any) => void = logger.log.bind(logger, LOGGER_PREFIX);
  private warn: (msg: any) => void = logger.warn.bind(logger, LOGGER_PREFIX);
  private error: (msg: any) => void = logger.error.bind(logger, LOGGER_PREFIX);

<<<<<<< HEAD
  private mediaKeysPromise: Promise<MediaKeys> | null = null;
  private _onMediaEncrypted = this.onMediaEncrypted.bind(this);

  // try to call setMediaKeys again after media attached if needed
  private _attemptSetMediaKeysAgain: boolean = false;

  /**
   * @constructs
   * @param {Hls} hls Our Hls.js instance
   */
=======
>>>>>>> 9e6e3ba9
  constructor(hls: Hls) {
    this.hls = hls;
    this.config = hls.config;
    this.registerListeners();
  }

  public destroy() {
    this.unregisterListeners();
    this.onMediaDetached();
    // @ts-ignore
    this.hls =
      this.onMediaEncrypted =
      this.onWaitingForKey =
      this.keyIdToKeySessionPromise =
        null as any;
  }

  private registerListeners() {
    this.hls.on(Events.MEDIA_ATTACHED, this.onMediaAttached, this);
    this.hls.on(Events.MEDIA_DETACHED, this.onMediaDetached, this);
    this.hls.on(Events.MANIFEST_LOADED, this.onManifestLoaded, this);
  }

  private unregisterListeners() {
    this.hls.off(Events.MEDIA_ATTACHED, this.onMediaAttached, this);
    this.hls.off(Events.MEDIA_DETACHED, this.onMediaDetached, this);
    this.hls.off(Events.MANIFEST_LOADED, this.onManifestLoaded, this);
  }

  private getLicenseServerUrl(keySystem: KeySystems): string | never {
    const { drmSystems, widevineLicenseUrl } = this.config;
    const keySystemConfiguration = drmSystems[keySystem];

    if (keySystemConfiguration) {
      return keySystemConfiguration.licenseUrl;
    }

    // For backward compatibility
    if (keySystem === KeySystems.WIDEVINE && widevineLicenseUrl) {
      return widevineLicenseUrl;
    }

    throw new Error(
      `no license server URL configured for key-system "${keySystem}"`
    );
  }

  private getServerCertificateUrl(keySystem: KeySystems): string | void {
    const { drmSystems } = this.config;
    const keySystemConfiguration = drmSystems[keySystem];

    if (keySystemConfiguration) {
      return keySystemConfiguration.serverCertificateUrl;
    } else {
      this.log(`No Server Certificate in config.drmSystems["${keySystem}"]`);
    }
  }

  private attemptKeySystemAccess(
    keySystemsToAttempt: KeySystems[]
  ): Promise<{ keySystem: KeySystems; mediaKeys: MediaKeys }> {
    const levels = this.hls.levels;
    const uniqueCodec = (value: string | undefined, i, a): value is string =>
      !!value && a.indexOf(value) === i;
    const audioCodecs = levels
      .map((level) => level.audioCodec)
      .filter(uniqueCodec);
    const videoCodecs = levels
      .map((level) => level.videoCodec)
      .filter(uniqueCodec);
    if (audioCodecs.length + videoCodecs.length === 0) {
      videoCodecs.push('avc1.42e01e');
    }

    return new Promise(
      (
        resolve: (result: {
          keySystem: KeySystems;
          mediaKeys: MediaKeys;
        }) => void,
        reject: (Error) => void
      ) => {
        const attempt = (keySystems) => {
          const keySystem = keySystems.shift();
          this.getMediaKeysPromise(keySystem, audioCodecs, videoCodecs)
            .then((mediaKeys) => resolve({ keySystem, mediaKeys }))
            .catch((error) => {
              if (keySystems.length) {
                attempt(keySystems);
              } else if (error instanceof EMEKeyError) {
                reject(error);
              } else {
                reject(
                  new EMEKeyError(
                    {
                      type: ErrorTypes.KEY_SYSTEM_ERROR,
                      details: ErrorDetails.KEY_SYSTEM_NO_ACCESS,
                      error,
                      fatal: true,
                    },
                    error.message
                  )
                );
              }
            });
        };
        attempt(keySystemsToAttempt);
      }
    );
  }

  private requestMediaKeySystemAccess(
    keySystem: KeySystems,
    supportedConfigurations: MediaKeySystemConfiguration[]
  ): Promise<MediaKeySystemAccess> {
    const { requestMediaKeySystemAccessFunc } = this.config;
    if (!(typeof requestMediaKeySystemAccessFunc === 'function')) {
      let errMessage = `Configured requestMediaKeySystemAccess is not a function ${requestMediaKeySystemAccessFunc}`;
      if (
        requestMediaKeySystemAccess === null &&
        self.location.protocol === 'http:'
      ) {
        errMessage = `navigator.requestMediaKeySystemAccess is not available over insecure protocol ${location.protocol}`;
      }
      return Promise.reject(new Error(errMessage));
    }

    return requestMediaKeySystemAccessFunc(keySystem, supportedConfigurations);
  }

  private getMediaKeysPromise(
    keySystem: KeySystems,
    audioCodecs: string[],
    videoCodecs: string[]
  ): Promise<MediaKeys> {
    // This can throw, but is caught in event handler callpath
    const mediaKeySystemConfigs = getSupportedMediaKeySystemConfigurations(
      keySystem,
      audioCodecs,
      videoCodecs,
      this.config.drmSystemOptions
    );
    const keySystemAccessPromises: KeySystemAccessPromises =
      this.keySystemAccessPromises[keySystem];
    let keySystemAccess = keySystemAccessPromises?.keySystemAccess;
    if (!keySystemAccess) {
      this.log(
        `Requesting encrypted media "${keySystem}" key-system access with config: ${JSON.stringify(
          mediaKeySystemConfigs
        )}`
      );
      keySystemAccess = this.requestMediaKeySystemAccess(
        keySystem,
        mediaKeySystemConfigs
      );
      const keySystemAccessPromises: KeySystemAccessPromises =
        (this.keySystemAccessPromises[keySystem] = {
          keySystemAccess,
        });
      keySystemAccess.catch((error) => {
        this.log(
          `Failed to obtain access to key-system "${keySystem}": ${error}`
        );
      });
      return keySystemAccess.then((mediaKeySystemAccess) => {
        this.log(
          `Access for key-system "${mediaKeySystemAccess.keySystem}" obtained`
        );

        const certificateRequest = this.fetchServerCertificate(keySystem);

        this.log(`Create media-keys for "${keySystem}"`);
        keySystemAccessPromises.mediaKeys = mediaKeySystemAccess
          .createMediaKeys()
          .then((mediaKeys) => {
            this.log(`Media-keys created for "${keySystem}"`);
            return certificateRequest.then((certificate) => {
              if (certificate) {
                return this.setMediaKeysServerCertificate(
                  mediaKeys,
                  keySystem,
                  certificate
                );
              }
              return mediaKeys;
            });
          });

        keySystemAccessPromises.mediaKeys.catch((error) => {
          this.error(
            `Failed to create media-keys for "${keySystem}"}: ${error}`
          );
        });

        return keySystemAccessPromises.mediaKeys;
      });
    }
    return keySystemAccess.then(() => keySystemAccessPromises.mediaKeys!);
  }

  private createMediaKeySessionContext({
    decryptdata,
    keySystem,
    mediaKeys,
  }: {
    decryptdata: LevelKey;
    keySystem: KeySystems;
    mediaKeys: MediaKeys;
  }): MediaKeySessionContext {
    console.assert(!!mediaKeys, 'mediaKeys is defined');

    this.log(
      `Creating key-system session "${keySystem}" keyId: ${Hex.hexDump(
        decryptdata.keyId! || []
      )}`
    );

    const mediaKeysSession = mediaKeys.createSession();

    const mediaKeySessionContext: MediaKeySessionContext = {
      decryptdata,
      keySystem,
      mediaKeys,
      mediaKeysSession,
      keyStatus: 'status-pending',
    };

    this.mediaKeySessions.push(mediaKeySessionContext);

    return mediaKeySessionContext;
  }

  private renewKeySession(mediaKeySessionContext: MediaKeySessionContext) {
    const decryptdata = mediaKeySessionContext.decryptdata;
    if (decryptdata.pssh) {
      const keySessionContext = this.createMediaKeySessionContext(
        mediaKeySessionContext
      );
      const keyId = this.getKeyIdString(decryptdata);
      const scheme = 'cenc';
      this.keyIdToKeySessionPromise[keyId] =
        this.generateRequestWithPreferredKeySession(
          keySessionContext,
          scheme,
          decryptdata.pssh,
          'expired'
        );
    } else {
      this.warn(`Could not renew expired session. Missing pssh initData.`);
    }
    this.removeSession(mediaKeySessionContext);
  }

<<<<<<< HEAD
        this._onMediaKeysCreated();
        this._attemptSetMediaKeys(mediaKeys);
=======
  private getKeyIdString(decryptdata: DecryptData | undefined): string | never {
    if (!decryptdata) {
      throw new Error('Could not read keyId of undefined decryptdata');
    }
    if (decryptdata.keyId === null) {
      throw new Error('keyId is null');
    }
    return Hex.hexDump(decryptdata.keyId);
  }
>>>>>>> 9e6e3ba9

  private updateKeySession(
    mediaKeySessionContext: MediaKeySessionContext,
    data: Uint8Array
  ): Promise<void> {
    const keySession = mediaKeySessionContext.mediaKeysSession;
    this.log(
      `Updating key-session "${keySession.sessionId}" for keyID ${Hex.hexDump(
        mediaKeySessionContext.decryptdata?.keyId! || []
      )}
      } (data length: ${data ? data.byteLength : data})`
    );
    return keySession.update(data);
  }

  public selectKeySystemFormat(frag: Fragment): Promise<KeySystemFormats> {
    const keyFormats = Object.keys(frag.levelkeys || {}) as KeySystemFormats[];
    if (!this.keyFormatPromise) {
      this.log(
        `Selecting key-system from fragment (sn: ${frag.sn} ${frag.type}: ${
          frag.level
        }) key formats ${keyFormats.join(', ')}`
      );
      this.keyFormatPromise = this.getKeyFormatPromise(keyFormats);
    }
    return this.keyFormatPromise;
  }

  private getKeyFormatPromise(
    keyFormats: KeySystemFormats[]
  ): Promise<KeySystemFormats> {
    return new Promise((resolve, reject) => {
      const keySystemsInConfig = getKeySystemsForConfig(this.config);
      const keySystemsToAttempt = keyFormats
        .map(keySystemFormatToKeySystemDomain)
        .filter(
          (value) => !!value && keySystemsInConfig.indexOf(value) !== -1
        ) as any as KeySystems[];
      return this.getKeySystemSelectionPromise(keySystemsToAttempt)
        .then(({ keySystem }) => {
          const keySystemFormat = keySystemToKeySystemFormat(keySystem);
          if (keySystemFormat) {
            resolve(keySystemFormat);
          } else {
            reject(
              new Error(`Unable to find format for key-system "${keySystem}"`)
            );
          }
        })
        .catch(reject);
    });
  }

  public loadKey(data: KeyLoadedData): Promise<MediaKeySessionContext> {
    const decryptdata = data.keyInfo.decryptdata;

    const keyId = this.getKeyIdString(decryptdata);
    const keyDetails = `(keyId: ${keyId} format: "${decryptdata.keyFormat}" method: ${decryptdata.method} uri: ${decryptdata.uri})`;

    this.log(`Starting session for key ${keyDetails}`);

    let keySessionContextPromise = this.keyIdToKeySessionPromise[keyId];
    if (!keySessionContextPromise) {
      keySessionContextPromise = this.keyIdToKeySessionPromise[keyId] =
        this.getKeySystemForKeyPromise(decryptdata).then(
          ({ keySystem, mediaKeys }) => {
            this.throwIfDestroyed();
            this.log(
              `Handle encrypted media sn: ${data.frag.sn} ${data.frag.type}: ${data.frag.level} using key ${keyDetails}`
            );

            return this.attemptSetMediaKeys(keySystem, mediaKeys).then(() => {
              this.throwIfDestroyed();
              const keySessionContext = this.createMediaKeySessionContext({
                keySystem,
                mediaKeys,
                decryptdata,
              });
              const scheme = 'cenc';
              return this.generateRequestWithPreferredKeySession(
                keySessionContext,
                scheme,
                decryptdata.pssh,
                'playlist-key'
              );
            });
          }
        );

      keySessionContextPromise.catch((error) => this.handleError(error));
    }

<<<<<<< HEAD
    this._requestLicense(message, (data: ArrayBuffer) => {
      logger.log(
        `Received license data (length: ${
          data ? data.byteLength : data
        }), updating key-session`
      );
      keySession.update(data);
    });
=======
    return keySessionContextPromise;
>>>>>>> 9e6e3ba9
  }

  private throwIfDestroyed(message = 'Invalid state'): void | never {
    if (!this.hls) {
      throw new Error('invalid state');
    }
  }

  private handleError(error: EMEKeyError | Error) {
    if (!this.hls) {
      return;
    }
    this.error(error.message);
    if (error instanceof EMEKeyError) {
      this.hls.trigger(Events.ERROR, error.data);
    } else {
      this.hls.trigger(Events.ERROR, {
        type: ErrorTypes.KEY_SYSTEM_ERROR,
        details: ErrorDetails.KEY_SYSTEM_NO_KEYS,
        error,
        fatal: true,
      });
    }
  }

<<<<<<< HEAD
  /**
   * @private
   */
  private _attemptSetMediaKeys(mediaKeys?: MediaKeys) {
    if (!this._media) {
      logger.warn(
        'Attempted to set mediaKeys without first attaching a media element'
      );
      this._attemptSetMediaKeysAgain = true;
      return;
=======
  private getKeySystemForKeyPromise(
    decryptdata: LevelKey
  ): Promise<{ keySystem: KeySystems; mediaKeys: MediaKeys }> {
    const keyId = this.getKeyIdString(decryptdata);
    const mediaKeySessionContext = this.keyIdToKeySessionPromise[keyId];
    if (!mediaKeySessionContext) {
      const keySystem = keySystemFormatToKeySystemDomain(
        decryptdata.keyFormat as KeySystemFormats
      );
      const keySystemsToAttempt = keySystem
        ? [keySystem]
        : getKeySystemsForConfig(this.config);
      return this.attemptKeySystemAccess(keySystemsToAttempt);
>>>>>>> 9e6e3ba9
    }
    return mediaKeySessionContext;
  }

  private getKeySystemSelectionPromise(
    keySystemsToAttempt: KeySystems[]
  ): Promise<{ keySystem: KeySystems; mediaKeys: MediaKeys }> | never {
    if (!keySystemsToAttempt.length) {
      keySystemsToAttempt = getKeySystemsForConfig(this.config);
    }
    if (keySystemsToAttempt.length === 0) {
      throw new EMEKeyError(
        {
          type: ErrorTypes.KEY_SYSTEM_ERROR,
          details: ErrorDetails.KEY_SYSTEM_NO_CONFIGURED_LICENSE,
          fatal: true,
        },
        `Missing key-system license configuration options ${JSON.stringify({
          drmSystems: this.config.drmSystems,
        })}`
      );
    }
    return this.attemptKeySystemAccess(keySystemsToAttempt);
  }

  private _onMediaEncrypted(event: MediaEncryptedEvent) {
    const { initDataType, initData } = event;
    this.debug(`"${event.type}" event: init data type: "${initDataType}"`);

    // Ignore event when initData is null
    if (initData === null) {
      return;
    }

    let keyId: Uint8Array | undefined;
    let keySystemDomain: KeySystems | undefined;

    if (
      initDataType === 'sinf' &&
      this.config.drmSystems[KeySystems.FAIRPLAY]
    ) {
      // Match sinf keyId to playlist skd://keyId=
      const json = bin2str(new Uint8Array(initData));
      try {
        const sinf = base64Decode(JSON.parse(json).sinf);
        const tenc = parseSinf(new Uint8Array(sinf));
        if (!tenc) {
          return;
        }
        keyId = tenc.subarray(8, 24);
        keySystemDomain = KeySystems.FAIRPLAY;
      } catch (error) {
        this.warn('Failed to parse sinf "encrypted" event message initData');
        return;
      }
    } else {
      // Support clear-lead key-session creation (otherwise depend on playlist keys)
      const psshInfo = parsePssh(initData);
      if (psshInfo === null) {
        return;
      }
      if (
        psshInfo.version === 0 &&
        psshInfo.systemId === KeySystemIds.WIDEVINE &&
        psshInfo.data
      ) {
        keyId = psshInfo.data.subarray(8, 24);
      }
      keySystemDomain = keySystemIdToKeySystemDomain(
        psshInfo.systemId as KeySystemIds
      );
    }

    if (!keySystemDomain || !keyId) {
      return;
    }

    const keyIdHex = Hex.hexDump(keyId);
    const { keyIdToKeySessionPromise, mediaKeySessions } = this;

    let keySessionContextPromise = keyIdToKeySessionPromise[keyIdHex];
    for (let i = 0; i < mediaKeySessions.length; i++) {
      // Match playlist key
      const keyContext = mediaKeySessions[i];
      const decryptdata = keyContext.decryptdata;
      if (decryptdata.pssh || !decryptdata.keyId) {
        continue;
      }
      const oldKeyIdHex = Hex.hexDump(decryptdata.keyId);
      if (
        keyIdHex === oldKeyIdHex ||
        decryptdata.uri.replace(/-/g, '').indexOf(keyIdHex) !== -1
      ) {
        keySessionContextPromise = keyIdToKeySessionPromise[oldKeyIdHex];
        delete keyIdToKeySessionPromise[oldKeyIdHex];
        decryptdata.pssh = new Uint8Array(initData);
        decryptdata.keyId = keyId;
        keySessionContextPromise = keyIdToKeySessionPromise[keyIdHex] =
          keySessionContextPromise.then(() => {
            return this.generateRequestWithPreferredKeySession(
              keyContext,
              initDataType,
              initData,
              'encrypted-event-key-match'
            );
          });
        break;
      }
    }

    if (!keySessionContextPromise) {
      // Clear-lead key (not encountered in playlist)
      keySessionContextPromise = keyIdToKeySessionPromise[keyIdHex] =
        this.getKeySystemSelectionPromise([keySystemDomain]).then(
          ({ keySystem, mediaKeys }) => {
            this.throwIfDestroyed();
            const decryptdata = new LevelKey(
              'ISO-23001-7',
              keyIdHex,
              keySystemToKeySystemFormat(keySystem) ?? ''
            );
            decryptdata.pssh = new Uint8Array(initData);
            decryptdata.keyId = keyId as Uint8Array;
            return this.attemptSetMediaKeys(keySystem, mediaKeys).then(() => {
              this.throwIfDestroyed();
              const keySessionContext = this.createMediaKeySessionContext({
                decryptdata,
                keySystem,
                mediaKeys,
              });
              return this.generateRequestWithPreferredKeySession(
                keySessionContext,
                initDataType,
                initData,
                'encrypted-event-no-match'
              );
            });
          }
        );
    }
    keySessionContextPromise.catch((error) => this.handleError(error));
  }

  private _onWaitingForKey(event: Event) {
    this.log(`"${event.type}" event`);
  }

  private attemptSetMediaKeys(
    keySystem: KeySystems,
    mediaKeys: MediaKeys
  ): Promise<void> {
    const queue = this.setMediaKeysQueue.slice();

    this.log(`Setting media-keys for "${keySystem}"`);
    // Only one setMediaKeys() can run at one time, and multiple setMediaKeys() operations
    // can be queued for execution for multiple key sessions.
    const setMediaKeysPromise = Promise.all(queue).then(() => {
      if (!this.media) {
        throw new Error(
          'Attempted to set mediaKeys without media element attached'
        );
      }
      return this.media.setMediaKeys(mediaKeys);
    });
    this.setMediaKeysQueue.push(setMediaKeysPromise);
    return setMediaKeysPromise.then(() => {
      this.log(`Media-keys set for "${keySystem}"`);
      queue.push(setMediaKeysPromise!);
      this.setMediaKeysQueue = this.setMediaKeysQueue.filter(
        (p) => queue.indexOf(p) === -1
      );
    });
  }

  private generateRequestWithPreferredKeySession(
    context: MediaKeySessionContext,
    initDataType: string,
    initData: ArrayBuffer | null,
    reason:
      | 'playlist-key'
      | 'encrypted-event-key-match'
      | 'encrypted-event-no-match'
      | 'expired'
  ): Promise<MediaKeySessionContext> | never {
    const generateRequestFilter =
      this.config.drmSystems?.[context.keySystem]?.generateRequest;
    if (generateRequestFilter) {
      try {
        const mappedInitData: ReturnType<typeof generateRequestFilter> =
          generateRequestFilter.call(this.hls, initDataType, initData, context);
        if (!mappedInitData) {
          throw new Error(
            'Invalid response from configured generateRequest filter'
          );
        }
        initDataType = mappedInitData.initDataType;
        initData = context.decryptdata.pssh = mappedInitData.initData
          ? new Uint8Array(mappedInitData.initData)
          : null;
      } catch (error) {
        this.warn(error.message);
        if (this.hls?.config.debug) {
          throw error;
        }
      }
    }

    if (initData === null) {
      this.log(`Skipping key-session request for "${reason}" (no initData)`);
      return Promise.resolve(context);
    }

    const keyId = this.getKeyIdString(context.decryptdata);
    this.log(
      `Generating key-session request for "${reason}": ${keyId} (init data type: ${initDataType} length: ${
        initData ? initData.byteLength : null
      })`
    );

    const licenseStatus = new EventEmitter();

    context.mediaKeysSession.onmessage = (event: MediaKeyMessageEvent) => {
      const keySession = context.mediaKeysSession;
      if (!keySession) {
        licenseStatus.emit('error', new Error('invalid state'));
        return;
      }
      const { messageType, message } = event;
      this.log(
        `"${messageType}" message event for session "${keySession.sessionId}" message size: ${message.byteLength}`
      );
      if (
        messageType === 'license-request' ||
        messageType === 'license-renewal'
      ) {
        this.renewLicense(context, message).catch((error) => {
          this.handleError(error);
          licenseStatus.emit('error', error);
        });
      } else if (messageType === 'license-release') {
        if (context.keySystem === KeySystems.FAIRPLAY) {
          this.updateKeySession(context, strToUtf8array('acknowledged'));
          this.removeSession(context);
        }
      } else {
        this.warn(`unhandled media key message type "${messageType}"`);
      }
    };

    context.mediaKeysSession.onkeystatuseschange = (
      event: MediaKeyMessageEvent
    ) => {
      const keySession = context.mediaKeysSession;
      if (!keySession) {
        licenseStatus.emit('error', new Error('invalid state'));
        return;
      }
      this.onKeyStatusChange(context);
      const keyStatus = context.keyStatus;
      licenseStatus.emit('keyStatus', keyStatus);
      if (keyStatus === 'expired') {
        this.warn(`${context.keySystem} expired for key ${keyId}`);
        this.renewKeySession(context);
      }
    };

    const keyUsablePromise = new Promise(
      (resolve: (value?: void) => void, reject) => {
        licenseStatus.on('error', reject);

        licenseStatus.on('keyStatus', (keyStatus) => {
          if (keyStatus.startsWith('usable')) {
            resolve();
          } else if (keyStatus === 'output-restricted') {
            reject(
              new EMEKeyError(
                {
                  type: ErrorTypes.KEY_SYSTEM_ERROR,
                  details: ErrorDetails.KEY_SYSTEM_STATUS_OUTPUT_RESTRICTED,
                  fatal: false,
                },
                'HDCP level output restricted'
              )
            );
          } else if (keyStatus === 'internal-error') {
            reject(
              new EMEKeyError(
                {
                  type: ErrorTypes.KEY_SYSTEM_ERROR,
                  details: ErrorDetails.KEY_SYSTEM_STATUS_INTERNAL_ERROR,
                  fatal: true,
                },
                `key status changed to "${keyStatus}"`
              )
            );
          } else if (keyStatus === 'expired') {
            reject(new Error('key expired while generating request'));
          } else {
            this.warn(`unhandled key status change "${keyStatus}"`);
          }
        });
      }
    );

    return context.mediaKeysSession
      .generateRequest(initDataType, initData)
      .then(() => {
        this.log(
          `Request generated for key-session "${context.mediaKeysSession?.sessionId}" keyId: ${keyId}`
        );
      })
      .catch((error) => {
        throw new EMEKeyError(
          {
            type: ErrorTypes.KEY_SYSTEM_ERROR,
            details: ErrorDetails.KEY_SYSTEM_NO_SESSION,
            error,
            fatal: false,
          },
          `Error generating key-session request: ${error}`
        );
      })
      .then(() => keyUsablePromise)
      .catch((error) => {
        licenseStatus.removeAllListeners();
        this.removeSession(context);
        throw error;
      })
      .then(() => {
        licenseStatus.removeAllListeners();
        return context;
      });
  }

  private onKeyStatusChange(mediaKeySessionContext: MediaKeySessionContext) {
    mediaKeySessionContext.mediaKeysSession.keyStatuses.forEach(
      (status: MediaKeyStatus, keyId: BufferSource) => {
        this.log(
          `key status change "${status}" for keyStatuses keyId: ${Hex.hexDump(
            'buffer' in keyId
              ? new Uint8Array(keyId.buffer, keyId.byteOffset, keyId.byteLength)
              : new Uint8Array(keyId)
          )} session keyId: ${Hex.hexDump(
            new Uint8Array(mediaKeySessionContext.decryptdata.keyId || [])
          )} uri: ${mediaKeySessionContext.decryptdata.uri}`
        );
        mediaKeySessionContext.keyStatus = status;
      }
    );
  }

<<<<<<< HEAD
    let licenseXhrSetup = this._licenseXhrSetup;
    if (licenseXhrSetup) {
      try {
        licenseXhrSetup.call(this.hls, xhr, url);
        licenseXhrSetup = undefined;
      } catch (e) {
        logger.warn(e);
=======
  private fetchServerCertificate(
    keySystem: KeySystems
  ): Promise<BufferSource | void> {
    return new Promise((resolve, reject) => {
      const url = this.getServerCertificateUrl(keySystem);
      if (!url) {
        return resolve();
>>>>>>> 9e6e3ba9
      }
      this.log(`Fetching serverCertificate for "${keySystem}"`);
      const xhr = new XMLHttpRequest();
      xhr.open('GET', url, true);
      xhr.responseType = 'arraybuffer';
      xhr.onreadystatechange = () => {
        if (xhr.readyState === XMLHttpRequest.DONE) {
          if (xhr.status === 200) {
            resolve(xhr.response);
          } else {
            reject(
              new EMEKeyError(
                {
                  type: ErrorTypes.KEY_SYSTEM_ERROR,
                  details:
                    ErrorDetails.KEY_SYSTEM_SERVER_CERTIFICATE_REQUEST_FAILED,
                  fatal: true,
                  networkDetails: xhr,
                },
                `"${keySystem}" certificate request XHR failed (${url}). Status: ${xhr.status} (${xhr.statusText})`
              )
            );
          }
        }
      };
      xhr.send();
    });
  }

  private setMediaKeysServerCertificate(
    mediaKeys: MediaKeys,
    keySystem: KeySystems,
    cert: BufferSource
  ): Promise<MediaKeys> {
    return new Promise((resolve, reject) => {
      mediaKeys
        .setServerCertificate(cert)
        .then((success) => {
          this.log(
            `setServerCertificate ${
              success ? 'success' : 'not supported by CDM'
            } (${cert?.byteLength}) on "${keySystem}"`
          );
          resolve(mediaKeys);
        })
        .catch((error) => {
          reject(
            new EMEKeyError(
              {
                type: ErrorTypes.KEY_SYSTEM_ERROR,
                details:
                  ErrorDetails.KEY_SYSTEM_SERVER_CERTIFICATE_UPDATE_FAILED,
                error,
                fatal: true,
              },
              error.message
            )
          );
        });
    });
  }

  private renewLicense(
    context: MediaKeySessionContext,
    keyMessage: ArrayBuffer
  ): Promise<void> {
    return this.requestLicense(context, new Uint8Array(keyMessage)).then(
      (data: ArrayBuffer) => {
        return this.updateKeySession(context, new Uint8Array(data)).catch(
          (error) => {
            throw new EMEKeyError(
              {
                type: ErrorTypes.KEY_SYSTEM_ERROR,
                details: ErrorDetails.KEY_SYSTEM_SESSION_UPDATE_FAILED,
                error,
                fatal: true,
              },
              error.message
            );
          }
        );
      }
    );
  }

  private setupLicenseXHR(
    xhr: XMLHttpRequest,
    url: string,
    keysListItem: MediaKeySessionContext,
    licenseChallenge: Uint8Array
  ): Promise<{ xhr: XMLHttpRequest; licenseChallenge: Uint8Array }> {
    const licenseXhrSetup = this.config.licenseXhrSetup;

    if (!licenseXhrSetup) {
      xhr.open('POST', url, true);

      return Promise.resolve({ xhr, licenseChallenge });
    }

    return Promise.resolve()
      .then(() => {
        if (!keysListItem.decryptdata) {
          throw new Error('Key removed');
        }
        return licenseXhrSetup.call(
          this.hls,
          xhr,
          url,
          keysListItem,
          licenseChallenge
        );
      })
      .catch((error: Error) => {
        if (!keysListItem.decryptdata) {
          // Key session removed. Cancel license request.
          throw error;
        }
        // let's try to open before running setup
        xhr.open('POST', url, true);

        return licenseXhrSetup.call(
          this.hls,
          xhr,
          url,
          keysListItem,
          licenseChallenge
        );
      })
      .then((licenseXhrSetupResult) => {
        // if licenseXhrSetup did not yet call open, let's do it now
        if (!xhr.readyState) {
          xhr.open('POST', url, true);
        }
        const finalLicenseChallenge = licenseXhrSetupResult
          ? licenseXhrSetupResult
          : licenseChallenge;
        return { xhr, licenseChallenge: finalLicenseChallenge };
      });
  }

  private requestLicense(
    keySessionContext: MediaKeySessionContext,
    licenseChallenge: Uint8Array
  ): Promise<ArrayBuffer> {
    return new Promise((resolve, reject) => {
      const url = this.getLicenseServerUrl(keySessionContext.keySystem);
      this.log(`Sending license request to URL: ${url}`);
      const xhr = new XMLHttpRequest();
      xhr.responseType = 'arraybuffer';
      xhr.onreadystatechange = () => {
        if (!this.hls || !keySessionContext.mediaKeysSession) {
          return reject(new Error('invalid state'));
        }
        if (xhr.readyState === 4) {
          if (xhr.status === 200) {
            this._requestLicenseFailureCount = 0;
            let data = xhr.response;
            this.log(
              `License received ${
                data instanceof ArrayBuffer ? data.byteLength : data
              }`
            );
            const licenseResponseCallback = this.config.licenseResponseCallback;
            if (licenseResponseCallback) {
              try {
                data = licenseResponseCallback.call(
                  this.hls,
                  xhr,
                  url,
                  keySessionContext
                );
              } catch (error) {
                this.error(error);
              }
            }
            resolve(data);
          } else {
            this._requestLicenseFailureCount++;
            if (
              this._requestLicenseFailureCount > MAX_LICENSE_REQUEST_FAILURES ||
              (xhr.status >= 400 && xhr.status < 500)
            ) {
              reject(
                new EMEKeyError(
                  {
                    type: ErrorTypes.KEY_SYSTEM_ERROR,
                    details: ErrorDetails.KEY_SYSTEM_LICENSE_REQUEST_FAILED,
                    fatal: true,
                    networkDetails: xhr,
                  },
                  `License Request XHR failed (${url}). Status: ${xhr.status} (${xhr.statusText})`
                )
              );
            } else {
              const attemptsLeft =
                MAX_LICENSE_REQUEST_FAILURES -
                this._requestLicenseFailureCount +
                1;
              this.warn(
                `Retrying license request, ${attemptsLeft} attempts left`
              );
              this.requestLicense(keySessionContext, licenseChallenge).then(
                resolve,
                reject
              );
            }
          }
        }
      };
      if (
        keySessionContext.licenseXhr &&
        keySessionContext.licenseXhr.readyState !== XMLHttpRequest.DONE
      ) {
        keySessionContext.licenseXhr.abort();
      }
      keySessionContext.licenseXhr = xhr;

      this.setupLicenseXHR(xhr, url, keySessionContext, licenseChallenge).then(
        ({ xhr, licenseChallenge }) => {
          xhr.send(licenseChallenge);
        }
      );
    });
  }

  private onMediaAttached(
    event: Events.MEDIA_ATTACHED,
    data: MediaAttachedData
  ) {
    if (!this.config.emeEnabled) {
      return;
    }

    const media = data.media;

    // keep reference of media
    this.media = media;

<<<<<<< HEAD
    if (this._attemptSetMediaKeysAgain) {
      // mediaKeys not set, attempt again
      this._attemptSetMediaKeys();
    }

    media.addEventListener('encrypted', this._onMediaEncrypted);
=======
    media.addEventListener('encrypted', this.onMediaEncrypted);
    media.addEventListener('waitingforkey', this.onWaitingForKey);
>>>>>>> 9e6e3ba9
  }

  private onMediaDetached() {
    const media = this.media;
    const mediaKeysList = this.mediaKeySessions;
    if (media) {
      media.removeEventListener('encrypted', this.onMediaEncrypted);
      media.removeEventListener('waitingforkey', this.onWaitingForKey);
      this.media = null;
    }

    this._requestLicenseFailureCount = 0;
    this.setMediaKeysQueue = [];
    this.mediaKeySessions = [];
    this.keyIdToKeySessionPromise = {};
    LevelKey.clearKeyUriToKeyIdMap();

    // Close all sessions and remove media keys from the video element.
    const keySessionCount = mediaKeysList.length;
    EMEController.CDMCleanupPromise = Promise.all(
      mediaKeysList
        .map((mediaKeySessionContext) =>
          this.removeSession(mediaKeySessionContext)
        )
        .concat(
          media?.setMediaKeys(null).catch((error) => {
            this.log(
              `Could not clear media keys: ${error}. media.src: ${media?.src}`
            );
          })
        )
    )
      .then(() => {
        if (keySessionCount) {
          this.log('finished closing key sessions and clearing media keys');
          mediaKeysList.length = 0;
        }
      })
      .catch((error) => {
        this.log(
          `Could not close sessions and clear media keys: ${error}. media.src: ${media?.src}`
        );
      });
  }

  private onManifestLoaded(
    event: Events.MANIFEST_LOADED,
    { sessionKeys }: ManifestLoadedData
  ) {
    if (!sessionKeys || !this.config.emeEnabled) {
      return;
    }
    if (!this.keyFormatPromise) {
      const keyFormats: KeySystemFormats[] = sessionKeys.reduce(
        (formats: KeySystemFormats[], sessionKey: LevelKey) => {
          if (
            formats.indexOf(sessionKey.keyFormat as KeySystemFormats) === -1
          ) {
            formats.push(sessionKey.keyFormat as KeySystemFormats);
          }
          return formats;
        },
        []
      );
      this.log(
        `Selecting key-system from session-keys ${keyFormats.join(', ')}`
      );
      this.keyFormatPromise = this.getKeyFormatPromise(keyFormats);
    }
  }

  private removeSession(
    mediaKeySessionContext: MediaKeySessionContext
  ): Promise<void> | void {
    const { mediaKeysSession, licenseXhr } = mediaKeySessionContext;
    if (mediaKeysSession) {
      this.log(
        `Remove licenses and keys and close session ${mediaKeysSession.sessionId}`
      );
      mediaKeysSession.onmessage = null;
      mediaKeysSession.onkeystatuseschange = null;
      if (licenseXhr && licenseXhr.readyState !== XMLHttpRequest.DONE) {
        licenseXhr.abort();
      }
      mediaKeySessionContext.mediaKeysSession =
        mediaKeySessionContext.decryptdata =
        mediaKeySessionContext.licenseXhr =
          undefined!;
      const index = this.mediaKeySessions.indexOf(mediaKeySessionContext);
      if (index > -1) {
        this.mediaKeySessions.splice(index, 1);
      }
      return mediaKeysSession
        .remove()
        .catch((error) => {
          this.log(`Could not remove session: ${error}`);
        })
        .then(() => {
          return mediaKeysSession.close();
        })
        .catch((error) => {
          this.log(`Could not close session: ${error}`);
        });
    }
  }
}

class EMEKeyError extends Error {
  public readonly data: ErrorData;
  constructor(data: ErrorData, message: string) {
    super(message);
    this.data = data;
    data.err = data.error;
  }
}

export default EMEController;<|MERGE_RESOLUTION|>--- conflicted
+++ resolved
@@ -87,19 +87,6 @@
   private warn: (msg: any) => void = logger.warn.bind(logger, LOGGER_PREFIX);
   private error: (msg: any) => void = logger.error.bind(logger, LOGGER_PREFIX);
 
-<<<<<<< HEAD
-  private mediaKeysPromise: Promise<MediaKeys> | null = null;
-  private _onMediaEncrypted = this.onMediaEncrypted.bind(this);
-
-  // try to call setMediaKeys again after media attached if needed
-  private _attemptSetMediaKeysAgain: boolean = false;
-
-  /**
-   * @constructs
-   * @param {Hls} hls Our Hls.js instance
-   */
-=======
->>>>>>> 9e6e3ba9
   constructor(hls: Hls) {
     this.hls = hls;
     this.config = hls.config;
@@ -353,10 +340,6 @@
     this.removeSession(mediaKeySessionContext);
   }
 
-<<<<<<< HEAD
-        this._onMediaKeysCreated();
-        this._attemptSetMediaKeys(mediaKeys);
-=======
   private getKeyIdString(decryptdata: DecryptData | undefined): string | never {
     if (!decryptdata) {
       throw new Error('Could not read keyId of undefined decryptdata');
@@ -366,7 +349,6 @@
     }
     return Hex.hexDump(decryptdata.keyId);
   }
->>>>>>> 9e6e3ba9
 
   private updateKeySession(
     mediaKeySessionContext: MediaKeySessionContext,
@@ -459,18 +441,7 @@
       keySessionContextPromise.catch((error) => this.handleError(error));
     }
 
-<<<<<<< HEAD
-    this._requestLicense(message, (data: ArrayBuffer) => {
-      logger.log(
-        `Received license data (length: ${
-          data ? data.byteLength : data
-        }), updating key-session`
-      );
-      keySession.update(data);
-    });
-=======
     return keySessionContextPromise;
->>>>>>> 9e6e3ba9
   }
 
   private throwIfDestroyed(message = 'Invalid state'): void | never {
@@ -496,18 +467,6 @@
     }
   }
 
-<<<<<<< HEAD
-  /**
-   * @private
-   */
-  private _attemptSetMediaKeys(mediaKeys?: MediaKeys) {
-    if (!this._media) {
-      logger.warn(
-        'Attempted to set mediaKeys without first attaching a media element'
-      );
-      this._attemptSetMediaKeysAgain = true;
-      return;
-=======
   private getKeySystemForKeyPromise(
     decryptdata: LevelKey
   ): Promise<{ keySystem: KeySystems; mediaKeys: MediaKeys }> {
@@ -521,7 +480,6 @@
         ? [keySystem]
         : getKeySystemsForConfig(this.config);
       return this.attemptKeySystemAccess(keySystemsToAttempt);
->>>>>>> 9e6e3ba9
     }
     return mediaKeySessionContext;
   }
@@ -873,15 +831,6 @@
     );
   }
 
-<<<<<<< HEAD
-    let licenseXhrSetup = this._licenseXhrSetup;
-    if (licenseXhrSetup) {
-      try {
-        licenseXhrSetup.call(this.hls, xhr, url);
-        licenseXhrSetup = undefined;
-      } catch (e) {
-        logger.warn(e);
-=======
   private fetchServerCertificate(
     keySystem: KeySystems
   ): Promise<BufferSource | void> {
@@ -889,7 +838,6 @@
       const url = this.getServerCertificateUrl(keySystem);
       if (!url) {
         return resolve();
->>>>>>> 9e6e3ba9
       }
       this.log(`Fetching serverCertificate for "${keySystem}"`);
       const xhr = new XMLHttpRequest();
@@ -1128,17 +1076,8 @@
     // keep reference of media
     this.media = media;
 
-<<<<<<< HEAD
-    if (this._attemptSetMediaKeysAgain) {
-      // mediaKeys not set, attempt again
-      this._attemptSetMediaKeys();
-    }
-
-    media.addEventListener('encrypted', this._onMediaEncrypted);
-=======
     media.addEventListener('encrypted', this.onMediaEncrypted);
     media.addEventListener('waitingforkey', this.onWaitingForKey);
->>>>>>> 9e6e3ba9
   }
 
   private onMediaDetached() {
