--- conflicted
+++ resolved
@@ -117,7 +117,6 @@
 
     data.levels.forEach((levelParsed: LevelParsed) => {
       const attributes = levelParsed.attrs;
-<<<<<<< HEAD
 
       // replace codecs with the ones defined as supported by this browser
       const { replaceCodecs } = this.hls.config;
@@ -132,8 +131,6 @@
 
       // erase audio codec info if browser does not support mp4a.40.34.
       // demuxer will autodetect codec and fallback to mpeg/audio
-=======
->>>>>>> b6188147
       let { audioCodec, videoCodec } = levelParsed;
       if (audioCodec) {
         // Returns empty and set to undefined for 'mp4a.40.34' with fallback to 'audio/mpeg' SourceBuffer
