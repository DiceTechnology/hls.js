--- conflicted
+++ resolved
@@ -114,13 +114,6 @@
     data.levels.forEach((levelParsed: LevelParsed) => {
       const attributes = levelParsed.attrs;
 
-<<<<<<< HEAD
-=======
-      resolutionFound =
-        resolutionFound || !!(levelParsed.width && levelParsed.height);
-      videoCodecFound = videoCodecFound || !!levelParsed.videoCodec;
-      audioCodecFound = audioCodecFound || !!levelParsed.audioCodec;
-
       // replace codecs with the ones defined as supported by this browser
       const { replaceCodecs } = this.hls.config;
       for (const [from, to] of replaceCodecs) {
@@ -132,7 +125,6 @@
         }
       }
 
->>>>>>> cf584b62
       // erase audio codec info if browser does not support mp4a.40.34.
       // demuxer will autodetect codec and fallback to mpeg/audio
       if (levelParsed.audioCodec?.indexOf('mp4a.40.34') !== -1) {
