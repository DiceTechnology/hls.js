/*
 * Stream Controller
*/

import BinarySearch from '../utils/binary-search';
import BufferHelper from '../helper/buffer-helper';
import Demuxer from '../demux/demuxer';
import Event from '../events';
<<<<<<< HEAD
import EventHandler from '../event-handler';
import {FragmentState} from '../helper/fragment-tracker';
=======
>>>>>>> aa4fa1b4
import * as LevelHelper from '../helper/level-helper';
import TimeRanges from '../utils/timeRanges';
import {ErrorTypes, ErrorDetails} from '../errors';
import {logger} from '../utils/logger';
import { alignDiscontinuities } from '../utils/discontinuities';
<<<<<<< HEAD
=======
import TaskLoop from '../task-loop';
>>>>>>> aa4fa1b4

const State = {
  STOPPED : 'STOPPED',
  IDLE : 'IDLE',
  KEY_LOADING : 'KEY_LOADING',
  FRAG_LOADING : 'FRAG_LOADING',
  FRAG_LOADING_WAITING_RETRY : 'FRAG_LOADING_WAITING_RETRY',
  WAITING_LEVEL : 'WAITING_LEVEL',
  PARSING : 'PARSING',
  PARSED : 'PARSED',
  BUFFER_FLUSHING : 'BUFFER_FLUSHING',
  ENDED : 'ENDED',
  ERROR : 'ERROR'
};

class StreamController extends TaskLoop {

  constructor(hls, fragmentTracker) {
    super(hls,
      Event.MEDIA_ATTACHED,
      Event.MEDIA_DETACHING,
      Event.MANIFEST_LOADING,
      Event.MANIFEST_PARSED,
      Event.LEVEL_LOADED,
      Event.KEY_LOADED,
      Event.FRAG_LOADED,
      Event.FRAG_LOAD_EMERGENCY_ABORTED,
      Event.FRAG_PARSING_INIT_SEGMENT,
      Event.FRAG_PARSING_DATA,
      Event.FRAG_PARSED,
      Event.ERROR,
      Event.AUDIO_TRACK_SWITCHING,
      Event.AUDIO_TRACK_SWITCHED,
      Event.BUFFER_CREATED,
      Event.BUFFER_APPENDED,
      Event.BUFFER_FLUSHED);

    this.fragmentTracker = fragmentTracker;
    this.config = hls.config;
    this.audioCodecSwap = false;
    this._state = State.STOPPED;
  }

<<<<<<< HEAD
  destroy() {
    console.error('destroy stream controller');
=======
  onHandlerDestroying() {
>>>>>>> aa4fa1b4
    this.stopLoad();
  }

  onHandlerDestroyed() {
    this.state = State.STOPPED;
    this.fragmentTracker = null;
  }

  startLoad(startPosition) {
    if (this.levels) {
      let lastCurrentTime = this.lastCurrentTime, hls = this.hls;
      this.stopLoad();
      this.setInterval(100);
      this.level = -1;
      this.fragLoadError = 0;
      if (!this.startFragRequested) {
        // determine load level
        let startLevel = hls.startLevel;
        if (startLevel === -1) {
          // -1 : guess start Level by doing a bitrate test by loading first fragment of lowest quality level
          startLevel = 0;
          this.bitrateTest = true;
        }
        // set new level to playlist loader : this will trigger start level load
        // hls.nextLoadLevel remains until it is set to a new value or until a new frag is successfully loaded
        this.level = hls.nextLoadLevel = startLevel;
        this.loadedmetadata = false;
      }
      // if startPosition undefined but lastCurrentTime set, set startPosition to last currentTime
      if (lastCurrentTime > 0 && startPosition === -1) {
        logger.log(`override startPosition with lastCurrentTime @${lastCurrentTime.toFixed(3)}`);
        startPosition = lastCurrentTime;
      }
      this.state = State.IDLE;
      this.nextLoadPosition = this.startPosition = this.lastCurrentTime = startPosition;
      this.tick();
    } else {
      this.forceStartLoad = true;
      this.state = State.STOPPED;
    }
  }

  stopLoad() {
    var frag = this.fragCurrent;
    if (frag) {
      if (frag.loader) {
        frag.loader.abort();
      }
      this.fragmentTracker.removeFragment(frag);
      this.fragCurrent = null;
    }
    this.fragPrevious = null;
    if (this.demuxer) {
      this.demuxer.destroy();
      this.demuxer = null;
    }
    this.state = State.STOPPED;
    this.forceStartLoad = false;
  }

  doTick() {

    switch(this.state) {
      case State.ERROR:
        //don't do anything in error state to avoid breaking further ...
        break;
      case State.BUFFER_FLUSHING:
      // in buffer flushing state, reset fragLoadError counter
        this.fragLoadError = 0;
        break;
      case State.IDLE:
        this._doTickIdle();
        break;
      case State.WAITING_LEVEL:
        var level = this.levels[this.level];
        // check if playlist is already loaded
        if (level && level.details) {
          this.state = State.IDLE;
        }
        break;
      case State.FRAG_LOADING_WAITING_RETRY:
        var now = performance.now();
        var retryDate = this.retryDate;
        // if current time is gt than retryDate, or if media seeking let's switch to IDLE state to retry loading
        if(!retryDate || (now >= retryDate) || (this.media && this.media.seeking)) {
          logger.log(`mediaController: retryDate reached, switch back to IDLE state`);
          this.state = State.IDLE;
        }
        break;
      case State.ERROR:
      case State.STOPPED:
      case State.FRAG_LOADING:
      case State.PARSING:
      case State.PARSED:
      case State.ENDED:
        break;
      default:
        break;
    }
    // check buffer
    this._checkBuffer();
    // check/update current fragment
    this._checkFragmentChanged();
  }

  // Ironically the "idle" state is the on we do the most logic in it seems ....
  // NOTE: Maybe we could rather schedule a check for buffer length after half of the currently
  //       played segment, or on pause/play/seek instead of naively checking every 100ms?
  _doTickIdle() {
    const hls = this.hls,
          config = hls.config,
          media = this.media;

    // if start level not parsed yet OR
    // if video not attached AND start fragment already requested OR start frag prefetch disable
    // exit loop, as we either need more info (level not parsed) or we need media to be attached to load new fragment
    if (this.levelLastLoaded === undefined || (
      !media && (this.startFragRequested || !config.startFragPrefetch))) {
      return;
    }

    // if we have not yet loaded any fragment, start loading from start position
    let pos;
    if (this.loadedmetadata) {
      pos = media.currentTime;
    } else {
      pos = this.nextLoadPosition;
    }
    // determine next load level
    let level = hls.nextLoadLevel,
        levelInfo = this.levels[level];

    if (!levelInfo) {
      return;
    }

    let levelBitrate = levelInfo.bitrate,
        maxBufLen;

    // compute max Buffer Length that we could get from this load level, based on level bitrate. don't buffer more than 60 MB and more than 30s
    if (levelBitrate) {
      maxBufLen = Math.max(8 * config.maxBufferSize / levelBitrate, config.maxBufferLength);
    } else {
      maxBufLen = config.maxBufferLength;
    }
    maxBufLen = Math.min(maxBufLen, config.maxMaxBufferLength);

    // determine next candidate fragment to be loaded, based on current position and end of buffer position
    // ensure up to `config.maxMaxBufferLength` of buffer upfront

    const bufferInfo = BufferHelper.bufferInfo(this.mediaBuffer ? this.mediaBuffer : media, pos, config.maxBufferHole),
          bufferLen = bufferInfo.len;
    // Stay idle if we are still with buffer margins
    if (bufferLen >= maxBufLen) {
      return;
    }

    // if buffer length is less than maxBufLen try to load a new fragment ...
    logger.trace(`buffer length of ${bufferLen.toFixed(3)} is below max of ${maxBufLen.toFixed(3)}. checking for more payload ...`);

    // set next load level : this will trigger a playlist load if needed
    this.level = hls.nextLoadLevel = level;

    const levelDetails = levelInfo.details;
    // if level info not retrieved yet, switch state and wait for level retrieval
    // if live playlist, ensure that new playlist has been refreshed to avoid loading/try to load
    // a useless and outdated fragment (that might even introduce load error if it is already out of the live playlist)
    if (levelDetails === undefined || levelDetails.live === true && this.levelLastLoaded !== level) {
      this.state = State.WAITING_LEVEL;
      return;
    }

    // we just got done loading the final fragment and there is no other buffered range after ...
    // rationale is that in case there are any buffered ranges after, it means that there are unbuffered portion in between
    // so we should not switch to ENDED in that case, to be able to buffer them
    // dont switch to ENDED if we need to backtrack last fragment
    let fragPrevious = this.fragPrevious;
    if (!levelDetails.live && fragPrevious && !fragPrevious.backtracked && fragPrevious.sn === levelDetails.endSN && !bufferInfo.nextStart) {
        // fragPrevious is last fragment. retrieve level duration using last frag start offset + duration
        // real duration might be lower than initial duration if there are drifts between real frag duration and playlist signaling
        const duration = Math.min(media.duration,fragPrevious.start + fragPrevious.duration);
        // if everything (almost) til the end is buffered, let's signal eos
        // we don't compare exactly media.duration === bufferInfo.end as there could be some subtle media duration difference (audio/video offsets...)
        // tolerate up to one frag duration to cope with these cases.
        // also cope with almost zero last frag duration (max last frag duration with 200ms) refer to https://github.com/video-dev/hls.js/pull/657
        if (duration - Math.max(bufferInfo.end,fragPrevious.start) <= Math.max(0.2,fragPrevious.duration)) {
          // Finalize the media stream
          let data = {};
          if (this.altAudio) {
            data.type = 'video';
          }
          this.hls.trigger(Event.BUFFER_EOS,data);
          this.state = State.ENDED;
          return;
      }
    }

    // if we have the levelDetails for the selected variant, lets continue enrichen our stream (load keys/fragments or trigger EOS, etc..)
    this._fetchPayloadOrEos(pos, bufferInfo, levelDetails);
  }

  _fetchPayloadOrEos(pos, bufferInfo, levelDetails) {
    const fragPrevious = this.fragPrevious,
          level = this.level,
          fragments = levelDetails.fragments,
          fragLen = fragments.length;

    // empty playlist
    if (fragLen === 0) {
      return;
    }

    // find fragment index, contiguous with end of buffer position
    let start = fragments[0].start,
        end = fragments[fragLen-1].start + fragments[fragLen-1].duration,
        bufferEnd = bufferInfo.end,
        frag;

    if (levelDetails.initSegment && !levelDetails.initSegment.data) {
      frag = levelDetails.initSegment;
    } else {
      // in case of live playlist we need to ensure that requested position is not located before playlist start
      if (levelDetails.live) {
        let initialLiveManifestSize = this.config.initialLiveManifestSize;
        if(fragLen < initialLiveManifestSize){
          logger.warn(`Can not start playback of a level, reason: not enough fragments ${fragLen} < ${initialLiveManifestSize}`);
          return;
        }

        frag = this._ensureFragmentAtLivePoint(levelDetails, bufferEnd, start, end, fragPrevious, fragments, fragLen);
        // if it explicitely returns null don't load any fragment and exit function now
        if (frag === null) {
          return;
        }

      } else {
        // VoD playlist: if bufferEnd before start of playlist, load first fragment
        if (bufferEnd < start) {
          frag = fragments[0];
        }
      }
    }
    if (!frag) {
      frag = this._findFragment(start, fragPrevious, fragLen, fragments, bufferEnd, end, levelDetails);
    }
    if(frag) {
      this._loadFragmentOrKey(frag, level, levelDetails, pos, bufferEnd);
    }
    return;
  }

  _ensureFragmentAtLivePoint(levelDetails, bufferEnd, start, end, fragPrevious, fragments, fragLen) {
    const config = this.hls.config, media = this.media;

    let frag;

    // check if requested position is within seekable boundaries :
    //logger.log(`start/pos/bufEnd/seeking:${start.toFixed(3)}/${pos.toFixed(3)}/${bufferEnd.toFixed(3)}/${this.media.seeking}`);
    let maxLatency = config.liveMaxLatencyDuration !== undefined ? config.liveMaxLatencyDuration : config.liveMaxLatencyDurationCount*levelDetails.targetduration;

    if (bufferEnd < Math.max(start-config.maxFragLookUpTolerance, end - maxLatency)) {
        let liveSyncPosition = this.liveSyncPosition = this.computeLivePosition(start, levelDetails);
        logger.log(`buffer end: ${bufferEnd.toFixed(3)} is located too far from the end of live sliding playlist, reset currentTime to : ${liveSyncPosition.toFixed(3)}`);
        bufferEnd = liveSyncPosition;
        if (media && media.readyState && media.duration > liveSyncPosition) {
          media.currentTime = liveSyncPosition;
        }
        this.nextLoadPosition = liveSyncPosition;
    }

    // if end of buffer greater than live edge, don't load any fragment
    // this could happen if live playlist intermittently slides in the past.
    // level 1 loaded [182580161,182580167]
    // level 1 loaded [182580162,182580169]
    // Loading 182580168 of [182580162 ,182580169],level 1 ..
    // Loading 182580169 of [182580162 ,182580169],level 1 ..
    // level 1 loaded [182580162,182580168] <============= here we should have bufferEnd > end. in that case break to avoid reloading 182580168
    // level 1 loaded [182580164,182580171]
    //
    // don't return null in case media not loaded yet (readystate === 0)
    if (levelDetails.PTSKnown && bufferEnd > end && media && media.readyState) {
      return null;
    }

    if (this.startFragRequested && !levelDetails.PTSKnown) {
      /* we are switching level on live playlist, but we don't have any PTS info for that quality level ...
         try to load frag matching with next SN.
         even if SN are not synchronized between playlists, loading this frag will help us
         compute playlist sliding and find the right one after in case it was not the right consecutive one */
      if (fragPrevious) {
        const targetSN = fragPrevious.sn + 1;
        if (targetSN >= levelDetails.startSN && targetSN <= levelDetails.endSN) {
          const fragNext = fragments[targetSN - levelDetails.startSN];
          if (fragPrevious.cc === fragNext.cc) {
            frag = fragNext;
            logger.log(`live playlist, switching playlist, load frag with next SN: ${frag.sn}`);
          }
        }
        // next frag SN not available (or not with same continuity counter)
        // look for a frag sharing the same CC
        if (!frag) {
          frag = BinarySearch.search(fragments, function(frag) {
            return fragPrevious.cc - frag.cc;
          });
          if (frag) {
            logger.log(`live playlist, switching playlist, load frag with same CC: ${frag.sn}`);
          }
        }
      }
      if (!frag) {
        /* we have no idea about which fragment should be loaded.
           so let's load mid fragment. it will help computing playlist sliding and find the right one
        */
        frag = fragments[Math.min(fragLen - 1, Math.round(fragLen / 2))];
        logger.log(`live playlist, switching playlist, unknown, load middle frag : ${frag.sn}`);
      }
    }
    return frag;
  }

  _findFragment(start, fragPrevious, fragLen, fragments, bufferEnd, end, levelDetails) {
    const config = this.hls.config;
    let frag;
    let foundFrag;
    let maxFragLookUpTolerance = config.maxFragLookUpTolerance;
    const fragNext = fragPrevious ? fragments[fragPrevious.sn - fragments[0].sn + 1] : undefined;
    let fragmentWithinToleranceTest = (candidate) => {
      // offset should be within fragment boundary - config.maxFragLookUpTolerance
      // this is to cope with situations like
      // bufferEnd = 9.991
      // frag[Ø] : [0,10]
      // frag[1] : [10,20]
      // bufferEnd is within frag[0] range ... although what we are expecting is to return frag[1] here
      //              frag start               frag start+duration
      //                  |-----------------------------|
      //              <--->                         <--->
      //  ...--------><-----------------------------><---------....
      // previous frag         matching fragment         next frag
      //  return -1             return 0                 return 1
      //logger.log(`level/sn/start/end/bufEnd:${level}/${candidate.sn}/${candidate.start}/${(candidate.start+candidate.duration)}/${bufferEnd}`);
      // Set the lookup tolerance to be small enough to detect the current segment - ensures we don't skip over very small segments
      let candidateLookupTolerance = Math.min(maxFragLookUpTolerance, candidate.duration + (candidate.deltaPTS ? candidate.deltaPTS : 0));
      if (candidate.start + candidate.duration - candidateLookupTolerance <= bufferEnd) {
        return 1;
      } // if maxFragLookUpTolerance will have negative value then don't return -1 for first element
      else if (candidate.start - candidateLookupTolerance > bufferEnd && candidate.start) {
        return -1;
      }
      return 0;
    };

    if (bufferEnd < end) {
      if (bufferEnd > end - maxFragLookUpTolerance) {
        maxFragLookUpTolerance = 0;
      }
      // Prefer the next fragment if it's within tolerance
      if (fragNext && !fragmentWithinToleranceTest(fragNext)) {
        foundFrag = fragNext;
      } else {
        foundFrag = BinarySearch.search(fragments, fragmentWithinToleranceTest);
      }
    } else {
      // reach end of playlist
      foundFrag = fragments[fragLen-1];
    }
    if (foundFrag) {
      frag = foundFrag;
      const curSNIdx = frag.sn - levelDetails.startSN;
      const sameLevel = fragPrevious && frag.level === fragPrevious.level;
      const prevFrag = fragments[curSNIdx - 1];
      const nextFrag = fragments[curSNIdx + 1];
      //logger.log('find SN matching with pos:' +  bufferEnd + ':' + frag.sn);
      if (fragPrevious && frag.sn === fragPrevious.sn) {
        if (sameLevel && !frag.backtracked) {
          if (frag.sn < levelDetails.endSN) {
            let deltaPTS = fragPrevious.deltaPTS;
            // if there is a significant delta between audio and video, larger than max allowed hole,
            // and if previous remuxed fragment did not start with a keyframe. (fragPrevious.dropped)
            // let's try to load previous fragment again to get last keyframe
            // then we will reload again current fragment (that way we should be able to fill the buffer hole ...)
            if (deltaPTS && deltaPTS > config.maxBufferHole && fragPrevious.dropped && curSNIdx) {
              frag = prevFrag;
              logger.warn(`SN just loaded, with large PTS gap between audio and video, maybe frag is not starting with a keyframe ? load previous one to try to overcome this`);
            } else {
              frag = nextFrag;
              logger.log(`SN just loaded, load next one: ${frag.sn}`);
            }
          } else {
            frag = null;
          }
        } else if (frag.backtracked) {
          // Only backtrack a max of 1 consecutive fragment to prevent sliding back too far when little or no frags start with keyframes
          if (nextFrag && nextFrag.backtracked) {
            logger.warn(`Already backtracked from fragment ${nextFrag.sn}, will not backtrack to fragment ${frag.sn}. Loading fragment ${nextFrag.sn}`);
            frag = nextFrag;
          } else {
            // If a fragment has dropped frames and it's in a same level/sequence, load the previous fragment to try and find the keyframe
            // Reset the dropped count now since it won't be reset until we parse the fragment again, which prevents infinite backtracking on the same segment
            logger.warn('Loaded fragment with dropped frames, backtracking 1 segment to find a keyframe');
            frag.dropped = 0;
            if (prevFrag) {
              frag = prevFrag;
              frag.backtracked = true;
            } else if (curSNIdx) {
              // can't backtrack on very first fragment
              frag = null;
            }
          }
        }
      }
    }
    return frag;
  }

  _loadFragmentOrKey(frag, level, levelDetails, pos, bufferEnd) {
    //logger.log('loading frag ' + i +',pos/bufEnd:' + pos.toFixed(3) + '/' + bufferEnd.toFixed(3));
    if ((frag.decryptdata && frag.decryptdata.uri != null) && (frag.decryptdata.key == null)) {
      logger.log(`Loading key for ${frag.sn} of [${levelDetails.startSN} ,${levelDetails.endSN}],level ${level}`);
      this.state = State.KEY_LOADING;
      this.hls.trigger(Event.KEY_LOADING, {frag});
    } else {
      logger.log(`Loading ${frag.sn} of [${levelDetails.startSN} ,${levelDetails.endSN}],level ${level}, currentTime:${pos.toFixed(3)},bufferEnd:${bufferEnd.toFixed(3)}`);
      // Check if fragment is not loaded
      let fragState = this.fragmentTracker.getState(frag);

      this.fragCurrent = frag;
      this.startFragRequested = true;
      // Don't update nextLoadPosition for fragments which are not buffered
      if (!isNaN(frag.sn) && !frag.bitrateTest) {
        this.nextLoadPosition = frag.start + frag.duration;
      }

      // Allow backtracked fragments to load
      if(frag.backtracked || fragState === FragmentState.NOT_LOADED) {
        frag.autoLevel = this.hls.autoLevelEnabled;
        frag.bitrateTest = this.bitrateTest;

        this.hls.trigger(Event.FRAG_LOADING, {frag});
        // lazy demuxer init, as this could take some time ... do it during frag loading
        if (!this.demuxer) {
          this.demuxer = new Demuxer(this.hls,'main');
        }
        this.state = State.FRAG_LOADING;
      }
    }
  }

  set state(nextState) {
    if (this.state !== nextState) {
      const previousState = this.state;
      this._state = nextState;
      logger.log(`main stream:${previousState}->${nextState}`);
      this.hls.trigger(Event.STREAM_STATE_TRANSITION, {previousState, nextState});
    }
  }

  get state() {
    return this._state;
  }

  // TODO: Move this functionality into fragment-tracker.js
  getBufferedFrag(position) {
    return BinarySearch.search(this._bufferedFrags, function(frag) {
      if (position < frag.startPTS) {
        return -1;
      } else if (position > frag.endPTS) {
        return 1;
      }
      return 0;
    });
  }

  get currentLevel() {
    let media = this.media;
    if (media) {
      const frag = this.getBufferedFrag(media.currentTime);
      if (frag) {
        return frag.level;
      }
    }
    return -1;
  }

  get nextBufferedFrag() {
    let media = this.media;
    if (media) {
      // first get end range of current fragment
      return this.followingBufferedFrag(this.getBufferedFrag(media.currentTime));
    } else {
      return null;
    }
  }

  followingBufferedFrag(frag) {
    if (frag) {
      // try to get range of next fragment (500ms after this range)
      return this.getBufferedFrag(frag.endPTS + 0.5);
    }
    return null;
  }

  get nextLevel() {
    const frag = this.nextBufferedFrag;
    if (frag) {
      return frag.level;
    } else {
      return -1;
    }
  }

  _checkFragmentChanged() {
    var fragPlayingCurrent, currentTime, video = this.media;
    if (video && video.readyState && video.seeking === false) {
      currentTime = video.currentTime;
      /* if video element is in seeked state, currentTime can only increase.
        (assuming that playback rate is positive ...)
        As sometimes currentTime jumps back to zero after a
        media decode error, check this, to avoid seeking back to
        wrong position after a media decode error
      */
      if(currentTime > video.playbackRate*this.lastCurrentTime) {
        this.lastCurrentTime = currentTime;
      }
      if (BufferHelper.isBuffered(video,currentTime)) {
        fragPlayingCurrent = this.getBufferedFrag(currentTime);
      } else if (BufferHelper.isBuffered(video,currentTime + 0.1)) {
        /* ensure that FRAG_CHANGED event is triggered at startup,
          when first video frame is displayed and playback is paused.
          add a tolerance of 100ms, in case current position is not buffered,
          check if current pos+100ms is buffered and use that buffer range
          for FRAG_CHANGED event reporting */
        fragPlayingCurrent = this.getBufferedFrag(currentTime + 0.1);
      }
      if (fragPlayingCurrent) {
        var fragPlaying = fragPlayingCurrent;
        if (fragPlaying !== this.fragPlaying) {
          this.hls.trigger(Event.FRAG_CHANGED, {frag: fragPlaying});
          const fragPlayingLevel = fragPlaying.level;
          if (!this.fragPlaying || this.fragPlaying.level !== fragPlayingLevel) {
            this.hls.trigger(Event.LEVEL_SWITCHED, {level: fragPlayingLevel});
          }
          this.fragPlaying = fragPlaying;
        }
      }
    }
  }

  /*
    on immediate level switch :
     - pause playback if playing
     - cancel any pending load request
     - and trigger a buffer flush
  */
  immediateLevelSwitch() {
    logger.log('immediateLevelSwitch');
    if (!this.immediateSwitch) {
      this.immediateSwitch = true;
      let media = this.media, previouslyPaused;
      if (media) {
        previouslyPaused = media.paused;
        media.pause();
      } else {
        // don't restart playback after instant level switch in case media not attached
        previouslyPaused = true;
      }
      this.previouslyPaused = previouslyPaused;
    }
    var fragCurrent = this.fragCurrent;
    if (fragCurrent && fragCurrent.loader) {
      fragCurrent.loader.abort();
    }
    this.fragCurrent = null;
    // flush everything
    this.flushMainBuffer(0,Number.POSITIVE_INFINITY);
  }

  /*
     on immediate level switch end, after new fragment has been buffered :
      - nudge video decoder by slightly adjusting video currentTime (if currentTime buffered)
      - resume the playback if needed
  */
  immediateLevelSwitchEnd() {
    let media = this.media;
    if (media && media.buffered.length) {
      this.immediateSwitch = false;
      if(BufferHelper.isBuffered(media,media.currentTime)) {
        // only nudge if currentTime is buffered
        media.currentTime -= 0.0001;
      }
      if (!this.previouslyPaused) {
        media.play();
      }
    }
  }

  nextLevelSwitch() {
    /* try to switch ASAP without breaking video playback :
       in order to ensure smooth but quick level switching,
      we need to find the next flushable buffer range
      we should take into account new segment fetch time
    */
    let media = this.media;
    // ensure that media is defined and that metadata are available (to retrieve currentTime)
    if (media && media.readyState) {
      let fetchdelay, fragPlayingCurrent, nextBufferedFrag;
      fragPlayingCurrent = this.getBufferedFrag(media.currentTime);
      if (fragPlayingCurrent && fragPlayingCurrent.startPTS > 1) {
        // flush buffer preceding current fragment (flush until current fragment start offset)
        // minus 1s to avoid video freezing, that could happen if we flush keyframe of current video ...
        this.flushMainBuffer(0,fragPlayingCurrent.startPTS - 1);
      }
      if (!media.paused) {
        // add a safety delay of 1s
        var nextLevelId = this.hls.nextLoadLevel,nextLevel = this.levels[nextLevelId], fragLastKbps = this.fragLastKbps;
        if (fragLastKbps && this.fragCurrent) {
          fetchdelay = this.fragCurrent.duration * nextLevel.bitrate / (1000 * fragLastKbps) + 1;
        } else {
          fetchdelay = 0;
        }
      } else {
        fetchdelay = 0;
      }
      //logger.log('fetchdelay:'+fetchdelay);
      // find buffer range that will be reached once new fragment will be fetched
      nextBufferedFrag = this.getBufferedFrag(media.currentTime + fetchdelay);
      if (nextBufferedFrag) {
        // we can flush buffer range following this one without stalling playback
        nextBufferedFrag = this.followingBufferedFrag(nextBufferedFrag);
        if (nextBufferedFrag) {
          // if we are here, we can also cancel any loading/demuxing in progress, as they are useless
          var fragCurrent = this.fragCurrent;
          if (fragCurrent && fragCurrent.loader) {
            fragCurrent.loader.abort();
          }
          this.fragCurrent = null;
          // start flush position is the start PTS of next buffered frag.
          // we use frag.naxStartPTS which is max(audio startPTS, video startPTS).
          // in case there is a small PTS Delta between audio and video, using maxStartPTS avoids flushing last samples from current fragment
          this.flushMainBuffer(nextBufferedFrag.maxStartPTS , Number.POSITIVE_INFINITY);
        }
      }
    }
  }

  flushMainBuffer(startOffset,endOffset) {
    this.state = State.BUFFER_FLUSHING;
    let flushScope = {startOffset: startOffset, endOffset: endOffset};
    // if alternate audio tracks are used, only flush video, otherwise flush everything
    if (this.altAudio) {
      flushScope.type = 'video';
    }
    this.hls.trigger(Event.BUFFER_FLUSHING, flushScope);
  }

  onMediaAttached(data) {
    var media = this.media = this.mediaBuffer = data.media;
    this.onvseeking = this.onMediaSeeking.bind(this);
    this.onvseeked = this.onMediaSeeked.bind(this);
    this.onvended = this.onMediaEnded.bind(this);
    media.addEventListener('seeking', this.onvseeking);
    media.addEventListener('seeked', this.onvseeked);
    media.addEventListener('ended', this.onvended);
    let config = this.config;
    if(this.levels && config.autoStartLoad) {
      this.hls.startLoad(config.startPosition);
    }
  }

  onMediaDetaching() {
    var media = this.media;
    if (media && media.ended) {
      logger.log('MSE detaching and video ended, reset startPosition');
      this.startPosition = this.lastCurrentTime = 0;
    }

    // reset fragment backtracked flag
    var levels = this.levels;
    if (levels) {
        levels.forEach(level => {
          if(level.details) {
            level.details.fragments.forEach(fragment => {
              fragment.backtracked = undefined;
            });
          }
      });
    }
    // remove video listeners
    if (media) {
      media.removeEventListener('seeking', this.onvseeking);
      media.removeEventListener('seeked', this.onvseeked);
      media.removeEventListener('ended', this.onvended);
      this.onvseeking = this.onvseeked  = this.onvended = null;
    }
    this.media = this.mediaBuffer = null;
    this.loadedmetadata = false;
    this.stopLoad();
  }

  onMediaSeeking() {
    let media = this.media, currentTime = media ? media.currentTime : undefined, config = this.config;
    if (!isNaN(currentTime)) {
      logger.log(`media seeking to ${currentTime.toFixed(3)}`);
    }
    let mediaBuffer = this.mediaBuffer ? this.mediaBuffer : media;
    let bufferInfo = BufferHelper.bufferInfo(mediaBuffer,currentTime,this.config.maxBufferHole);
    if (this.state === State.FRAG_LOADING) {
      let fragCurrent = this.fragCurrent;
      // check if we are seeking to a unbuffered area AND if frag loading is in progress
      if (bufferInfo.len === 0 && fragCurrent) {
        let tolerance = config.maxFragLookUpTolerance,
            fragStartOffset = fragCurrent.start - tolerance,
            fragEndOffset = fragCurrent.start + fragCurrent.duration + tolerance;
        // check if we seek position will be out of currently loaded frag range : if out cancel frag load, if in, don't do anything
        if (currentTime < fragStartOffset || currentTime > fragEndOffset) {
          if (fragCurrent.loader) {
            logger.log('seeking outside of buffer while fragment load in progress, cancel fragment load');
            fragCurrent.loader.abort();
          }
          this.fragCurrent = null;
          this.fragPrevious = null;
          // switch to IDLE state to load new fragment
          this.state = State.IDLE;
        } else {
          logger.log('seeking outside of buffer but within currently loaded fragment range');
        }
      }
    } else if (this.state === State.ENDED) {
        // if seeking to unbuffered area, clean up fragPrevious
        if (bufferInfo.len === 0) {
          this.fragPrevious = 0;
        }
        // switch to IDLE state to check for potential new fragment
        this.state = State.IDLE;
    }
    if (media) {
      this.lastCurrentTime = currentTime;
    }
    // in case seeking occurs although no media buffered, adjust startPosition and nextLoadPosition to seek target
    if(!this.loadedmetadata) {
      this.nextLoadPosition = this.startPosition = currentTime;
    }
    // tick to speed up processing
    this.tick();
  }

  onMediaSeeked() {
    const media = this.media, currentTime = media ? media.currentTime : undefined;
    if (!isNaN(currentTime)) {
      logger.log(`media seeked to ${currentTime.toFixed(3)}`);
    }
    // tick to speed up FRAGMENT_PLAYING triggering
    this.tick();
  }

  onMediaEnded() {
    logger.log('media ended');
    // reset startPosition and lastCurrentTime to restart playback @ stream beginning
    this.startPosition = this.lastCurrentTime = 0;
  }


  onManifestLoading() {
    // reset buffer on manifest loading
    logger.log('trigger BUFFER_RESET');
    this.hls.trigger(Event.BUFFER_RESET);
    this._bufferedFrags = [];
    this.stalled = false;
    this.startPosition = this.lastCurrentTime = 0;
  }

  onManifestParsed(data) {
    var aac = false, heaac = false, codec;
    data.levels.forEach(level => {
      // detect if we have different kind of audio codecs used amongst playlists
      codec = level.audioCodec;
      if (codec) {
        if (codec.indexOf('mp4a.40.2') !== -1) {
          aac = true;
        }
        if (codec.indexOf('mp4a.40.5') !== -1) {
          heaac = true;
        }
      }
    });
    this.audioCodecSwitch = (aac && heaac);
    if (this.audioCodecSwitch) {
      logger.log('both AAC/HE-AAC audio found in levels; declaring level codec as HE-AAC');
    }
    this.levels = data.levels;
    this.startFragRequested = false;
    let config = this.config;
    if (config.autoStartLoad || this.forceStartLoad) {
      this.hls.startLoad(config.startPosition);
    }
  }

  onLevelLoaded(data) {
    const newDetails = data.details;
    const newLevelId = data.level;
    const lastLevel = this.levels[this.levelLastLoaded];
    const curLevel = this.levels[newLevelId];
    const duration = newDetails.totalduration;
    let sliding = 0;

    logger.log(`level ${newLevelId} loaded [${newDetails.startSN},${newDetails.endSN}],duration:${duration}`);

    if (newDetails.live) {
      var curDetails = curLevel.details;
      if (curDetails && newDetails.fragments.length > 0) {
        // we already have details for that level, merge them
        LevelHelper.mergeDetails(curDetails,newDetails);
        sliding = newDetails.fragments[0].start;
        this.liveSyncPosition = this.computeLivePosition(sliding, curDetails);
        if (newDetails.PTSKnown && !isNaN(sliding)) {
          logger.log(`live playlist sliding:${sliding.toFixed(3)}`);
        } else {
          logger.log('live playlist - outdated PTS, unknown sliding');
          alignDiscontinuities(this.fragPrevious, lastLevel, newDetails);
        }
      } else {
        logger.log('live playlist - first load, unknown sliding');
        newDetails.PTSKnown = false;
        alignDiscontinuities(this.fragPrevious, lastLevel, newDetails);
      }
    } else {
      newDetails.PTSKnown = false;
    }
    // override level info
    curLevel.details = newDetails;
    this.levelLastLoaded = newLevelId;
    this.hls.trigger(Event.LEVEL_UPDATED, { details: newDetails, level: newLevelId });

    if (this.startFragRequested === false) {
    // compute start position if set to -1. use it straight away if value is defined
      if (this.startPosition === -1 || this.lastCurrentTime === -1) {
        // first, check if start time offset has been set in playlist, if yes, use this value
        let startTimeOffset = newDetails.startTimeOffset;
        if(!isNaN(startTimeOffset)) {
          if (startTimeOffset < 0) {
            logger.log(`negative start time offset ${startTimeOffset}, count from end of last fragment`);
            startTimeOffset = sliding + duration + startTimeOffset;
          }
          logger.log(`start time offset found in playlist, adjust startPosition to ${startTimeOffset}`);
          this.startPosition = startTimeOffset;
        } else {
          // if live playlist, set start position to be fragment N-this.config.liveSyncDurationCount (usually 3)
          if (newDetails.live) {
            this.startPosition = this.computeLivePosition(sliding, newDetails);
            logger.log(`configure startPosition to ${this.startPosition}`);
          } else {
            this.startPosition = 0;
          }
        }
        this.lastCurrentTime = this.startPosition;
      }
      this.nextLoadPosition = this.startPosition;
    }
    // only switch batck to IDLE state if we were waiting for level to start downloading a new fragment
    if (this.state === State.WAITING_LEVEL) {
      this.state = State.IDLE;
    }
    //trigger handler right now
    this.tick();
  }

  onKeyLoaded() {
    if (this.state === State.KEY_LOADING) {
      this.state = State.IDLE;
      this.tick();
    }
  }

  onFragLoaded(data) {
    var fragCurrent = this.fragCurrent,
        fragLoaded = data.frag;
    if (this.state === State.FRAG_LOADING &&
        fragCurrent &&
        fragLoaded.type === 'main' &&
        fragLoaded.level === fragCurrent.level &&
        fragLoaded.sn === fragCurrent.sn) {
      let stats = data.stats,
          currentLevel = this.levels[fragCurrent.level],
          details = currentLevel.details;
      logger.log(`Loaded  ${fragCurrent.sn} of [${details.startSN} ,${details.endSN}],level ${fragCurrent.level}`);
      // reset frag bitrate test in any case after frag loaded event
      this.bitrateTest = false;
      this.stats = stats;
      // if this frag was loaded to perform a bitrate test AND if hls.nextLoadLevel is greater than 0
      // then this means that we should be able to load a fragment at a higher quality level
      if (fragLoaded.bitrateTest === true && this.hls.nextLoadLevel) {
        // switch back to IDLE state ... we just loaded a fragment to determine adequate start bitrate and initialize autoswitch algo
        this.state = State.IDLE;
        this.startFragRequested = false;
        stats.tparsed = stats.tbuffered = performance.now();
        this.hls.trigger(Event.FRAG_BUFFERED, {stats: stats, frag: fragCurrent, id : 'main'});
        this.tick();
      } else if (fragLoaded.sn === 'initSegment') {
        this.state = State.IDLE;
        stats.tparsed = stats.tbuffered = performance.now();
        details.initSegment.data = data.payload;
        this.hls.trigger(Event.FRAG_BUFFERED, {stats: stats, frag: fragCurrent, id : 'main'});
        this.tick();
      } else {
        this.state = State.PARSING;
        // transmux the MPEG-TS data to ISO-BMFF segments
        let duration = details.totalduration,
            level = fragCurrent.level,
            sn = fragCurrent.sn,
            audioCodec = this.config.defaultAudioCodec || currentLevel.audioCodec;
        if(this.audioCodecSwap) {
          logger.log('swapping playlist audio codec');
          if(audioCodec === undefined) {
            audioCodec = this.lastAudioCodec;
          }
          if(audioCodec) {
            if(audioCodec.indexOf('mp4a.40.5') !==-1) {
              audioCodec = 'mp4a.40.2';
            } else {
              audioCodec = 'mp4a.40.5';
            }
          }
        }
        this.pendingBuffering = true;
        this.appended = false;
        logger.log(`Parsing ${sn} of [${details.startSN} ,${details.endSN}],level ${level}, cc ${fragCurrent.cc}`);
        let demuxer = this.demuxer;
        if (!demuxer) {
          demuxer = this.demuxer = new Demuxer(this.hls,'main');
        }
        // time Offset is accurate if level PTS is known, or if playlist is not sliding (not live) and if media is not seeking (this is to overcome potential timestamp drifts between playlists and fragments)
        let media = this.media;
        let mediaSeeking = media && media.seeking;
        let accurateTimeOffset = !mediaSeeking && (details.PTSKnown || !details.live);
        let initSegmentData = details.initSegment ? details.initSegment.data : [];
        demuxer.push(data.payload, initSegmentData,audioCodec, currentLevel.videoCodec, fragCurrent, duration, accurateTimeOffset,undefined);
      }
    }
    this.fragLoadError = 0;
  }

  onFragParsingInitSegment(data) {
    const fragCurrent = this.fragCurrent;
    const fragNew = data.frag;

    if (fragCurrent &&
        data.id === 'main' &&
        fragNew.sn === fragCurrent.sn &&
        fragNew.level === fragCurrent.level &&
        this.state === State.PARSING) {
      var tracks = data.tracks, trackName, track;

      // if audio track is expected to come from audio stream controller, discard any coming from main
      if (tracks.audio && this.altAudio) {
        delete tracks.audio;
      }
      // include levelCodec in audio and video tracks
      track = tracks.audio;
      if(track) {

        var audioCodec = this.levels[this.level].audioCodec,
            ua = navigator.userAgent.toLowerCase();
        if(audioCodec && this.audioCodecSwap) {
          logger.log('swapping playlist audio codec');
          if(audioCodec.indexOf('mp4a.40.5') !==-1) {
            audioCodec = 'mp4a.40.2';
          } else {
            audioCodec = 'mp4a.40.5';
          }
        }
        // in case AAC and HE-AAC audio codecs are signalled in manifest
        // force HE-AAC , as it seems that most browsers prefers that way,
        // except for mono streams OR on FF
        // these conditions might need to be reviewed ...
        if (this.audioCodecSwitch) {
            // don't force HE-AAC if mono stream
           if(track.metadata.channelCount !== 1 &&
            // don't force HE-AAC if firefox
            ua.indexOf('firefox') === -1) {
              audioCodec = 'mp4a.40.5';
          }
        }
        // HE-AAC is broken on Android, always signal audio codec as AAC even if variant manifest states otherwise
        if(ua.indexOf('android') !== -1 && track.container !== 'audio/mpeg') { // Exclude mpeg audio
          audioCodec = 'mp4a.40.2';
          logger.log(`Android: force audio codec to ${audioCodec}`);
        }
        track.levelCodec = audioCodec;
        track.id = data.id;
      }
      track = tracks.video;
      if(track) {
        track.levelCodec = this.levels[this.level].videoCodec;
        track.id = data.id;
      }
      this.hls.trigger(Event.BUFFER_CODECS,tracks);
      // loop through tracks that are going to be provided to bufferController
      for (trackName in tracks) {
        track = tracks[trackName];
        logger.log(`main track:${trackName},container:${track.container},codecs[level/parsed]=[${track.levelCodec}/${track.codec}]`);
        var initSegment = track.initSegment;
        if (initSegment) {
          this.appended = true;
          // arm pending Buffering flag before appending a segment
          this.pendingBuffering = true;
          this.hls.trigger(Event.BUFFER_APPENDING, {type: trackName, data: initSegment, parent : 'main', content : 'initSegment'});
        }
      }
      //trigger handler right now
      this.tick();
    }
  }

  onFragParsingData(data) {
    const fragCurrent = this.fragCurrent;
    const fragNew = data.frag;
    if (fragCurrent &&
        data.id === 'main' &&
        fragNew.sn === fragCurrent.sn &&
        fragNew.level === fragCurrent.level &&
        !(data.type === 'audio' && this.altAudio) && // filter out main audio if audio track is loaded through audio stream controller
        this.state === State.PARSING) {
      var level = this.levels[this.level],
          frag = fragCurrent;
      if (isNaN(data.endPTS)) {
        data.endPTS = data.startPTS + fragCurrent.duration;
        data.endDTS = data.startDTS + fragCurrent.duration;
      }

      if(!frag.mediaChannels) {
        // Set is used because the elements do not repeat
        frag.mediaChannels = new Set();
      }
      frag.mediaChannels.add(data.type);

      logger.log(`Parsed ${data.type},PTS:[${data.startPTS.toFixed(3)},${data.endPTS.toFixed(3)}],DTS:[${data.startDTS.toFixed(3)}/${data.endDTS.toFixed(3)}],nb:${data.nb},dropped:${data.dropped || 0}`);

      // Detect gaps in a fragment  and try to fix it by finding a keyframe in the previous fragment (see _findFragments)
      if(data.type === 'video') {
        frag.dropped = data.dropped;
        if (frag.dropped) {
          if (!frag.backtracked) {
            const levelDetails = level.details;
            if (levelDetails && frag.sn === levelDetails.startSN) {
              logger.warn('missing video frame(s) on first frag, appending with gap');
            } else {
              logger.warn('missing video frame(s), backtracking fragment');
              // Return back to the IDLE state without appending to buffer
              // Causes findFragments to backtrack a segment and find the keyframe
              // Audio fragments arriving before video sets the nextLoadPosition, causing _findFragments to skip the backtracked fragment
              this.fragmentTracker.removeFragment(frag);
              frag.backtracked = true;
              this.nextLoadPosition = data.startPTS;
              this.state = State.IDLE;
              this.fragPrevious = frag;
              this.tick();
              return;
            }
          } else {
            logger.warn('Already backtracked on this fragment, appending with the gap');
          }
        } else {
          // Only reset the backtracked flag if we've loaded the frag without any dropped frames
          frag.backtracked = false;
        }
      }

      var drift = LevelHelper.updateFragPTSDTS(level.details,frag,data.startPTS,data.endPTS,data.startDTS,data.endDTS),
          hls = this.hls;
      hls.trigger(Event.LEVEL_PTS_UPDATED, {details: level.details, level: this.level, drift: drift, type: data.type, start: data.startPTS, end: data.endPTS});
      // has remuxer dropped video frames located before first keyframe ?
      [data.data1, data.data2].forEach(buffer => {
        // only append in PARSING state (rationale is that an appending error could happen synchronously on first segment appending)
        // in that case it is useless to append following segments
        if (buffer && buffer.length && this.state === State.PARSING) {
          this.appended = true;
          // arm pending Buffering flag before appending a segment
          this.pendingBuffering = true;
          hls.trigger(Event.BUFFER_APPENDING, {type: data.type, data: buffer, parent : 'main',content : 'data'});
        }
      });
      //trigger handler right now
      this.tick();
    }
  }

  onFragParsed(data) {
    const fragCurrent = this.fragCurrent;
    const fragNew = data.frag;
    if (fragCurrent &&
        data.id === 'main' &&
        fragNew.sn === fragCurrent.sn &&
        fragNew.level === fragCurrent.level &&
        this.state === State.PARSING) {
      this.stats.tparsed = performance.now();
      this.state = State.PARSED;
      this._checkAppendedParsed();
    }
  }

  onAudioTrackSwitching(data) {
    // if any URL found on new audio track, it is an alternate audio track
    var altAudio = !!data.url,
        trackId = data.id;
    // if we switch on main audio, ensure that main fragment scheduling is synced with media.buffered
    // don't do anything if we switch to alt audio: audio stream controller is handling it.
    // we will just have to change buffer scheduling on audioTrackSwitched
    if (!altAudio) {
      if (this.mediaBuffer !== this.media) {
        logger.log(`switching on main audio, use media.buffered to schedule main fragment loading`);
        this.mediaBuffer = this.media;
        let fragCurrent = this.fragCurrent;
        // we need to refill audio buffer from main: cancel any frag loading to speed up audio switch
        if (fragCurrent.loader) {
          logger.log('switching to main audio track, cancel main fragment load');
          fragCurrent.loader.abort();
        }
        this.fragCurrent = null;
        this.fragPrevious = null;
        // destroy demuxer to force init segment generation (following audio switch)
        if (this.demuxer) {
          this.demuxer.destroy();
          this.demuxer = null;
        }
        // switch to IDLE state to load new fragment
        this.state = State.IDLE;
      }
      let hls = this.hls;
      // switching to main audio, flush all audio and trigger track switched
      hls.trigger(Event.BUFFER_FLUSHING, {startOffset: 0 , endOffset: Number.POSITIVE_INFINITY, type : 'audio'});
      hls.trigger(Event.AUDIO_TRACK_SWITCHED, {id : trackId});
      this.altAudio = false;
    }
  }

  onAudioTrackSwitched(data) {
    var trackId = data.id,
    altAudio = !!this.hls.audioTracks[trackId].url;
    if (altAudio) {
      let videoBuffer = this.videoBuffer;
      // if we switched on alternate audio, ensure that main fragment scheduling is synced with video sourcebuffer buffered
      if (videoBuffer && this.mediaBuffer !== videoBuffer) {
        logger.log(`switching on alternate audio, use video.buffered to schedule main fragment loading`);
        this.mediaBuffer = videoBuffer;
      }
    }
    this.altAudio = altAudio;
    this.tick();
  }



  onBufferCreated(data) {
    let tracks = data.tracks, mediaTrack, name, alternate = false;
    for(var type in tracks) {
      let track = tracks[type];
      if (track.id === 'main') {
        name = type;
        mediaTrack = track;
        // keep video source buffer reference
        if (type === 'video') {
          this.videoBuffer = tracks[type].buffer;
        }
      } else {
        alternate = true;
      }
    }
    if (alternate && mediaTrack) {
      logger.log(`alternate track found, use ${name}.buffered to schedule main fragment loading`);
      this.mediaBuffer = mediaTrack.buffer;
    } else {
      this.mediaBuffer = this.media;
    }
  }

  onBufferAppended(data) {
    if (data.parent === 'main') {
      const state = this.state;
      if (state === State.PARSING || state === State.PARSED) {
        // check if all buffers have been appended
        this.pendingBuffering = (data.pending > 0);
        this._checkAppendedParsed();
      }
    }
  }

  _checkAppendedParsed() {
    //trigger handler right now
    if (this.state === State.PARSED && (!this.appended || !this.pendingBuffering)) {
      const frag = this.fragCurrent;
      if (frag) {
        const media = this.mediaBuffer ? this.mediaBuffer : this.media;
        logger.log(`main buffered : ${TimeRanges.toString(media.buffered)}`);
        // filter fragments potentially evicted from buffer. this is to avoid memleak on live streams
        let bufferedFrags = this._bufferedFrags.filter(frag => {return BufferHelper.isBuffered(media,(frag.startPTS + frag.endPTS) / 2);});
        // push new range
        bufferedFrags.push(frag);
        // sort frags, as we use BinarySearch for lookup in getBufferedFrag ...
        this._bufferedFrags = bufferedFrags.sort(function(a,b) {return (a.startPTS - b.startPTS);});
        this.fragPrevious = frag;
        const stats = this.stats;
        stats.tbuffered = performance.now();
        // we should get rid of this.fragLastKbps
        this.fragLastKbps = Math.round(8 * stats.total / (stats.tbuffered - stats.tfirst));
        this.hls.trigger(Event.FRAG_BUFFERED, {stats: stats, frag: frag, id : 'main'});
        this.state = State.IDLE;
      }
      this.tick();
    }
  }

  onError(data) {
    let frag = data.frag || this.fragCurrent;
    // don't handle frag error not related to main fragment
    if (frag && frag.type !== 'main') {
      return;
    }
    // 0.5 : tolerance needed as some browsers stalls playback before reaching buffered end
    let mediaBuffered = !!this.media && BufferHelper.isBuffered(this.media, this.media.currentTime) && BufferHelper.isBuffered(this.media, this.media.currentTime + 0.5);

    switch(data.details) {
      case ErrorDetails.FRAG_LOAD_ERROR:
      case ErrorDetails.FRAG_LOAD_TIMEOUT:
      case ErrorDetails.KEY_LOAD_ERROR:
      case ErrorDetails.KEY_LOAD_TIMEOUT:
        if (!data.fatal) {
          // keep retrying until the limit will be reached
          if ((this.fragLoadError + 1) <= this.config.fragLoadingMaxRetry) {
            // exponential backoff capped to config.fragLoadingMaxRetryTimeout
            let delay = Math.min(Math.pow(2, this.fragLoadError) * this.config.fragLoadingRetryDelay, this.config.fragLoadingMaxRetryTimeout);
            logger.warn(`mediaController: frag loading failed, retry in ${delay} ms`);
            this.retryDate = performance.now() + delay;
            // retry loading state
            // if loadedmetadata is not set, it means that we are emergency switch down on first frag
            // in that case, reset startFragRequested flag
            if (!this.loadedmetadata) {
              this.startFragRequested = false;
              this.nextLoadPosition = this.startPosition;
            }
            this.fragLoadError++;
            this.state = State.FRAG_LOADING_WAITING_RETRY;
          } else {
            logger.error(`mediaController: ${data.details} reaches max retry, redispatch as fatal ...`);
            // switch error to fatal
            data.fatal = true;
            this.state = State.ERROR;
          }
        }
        break;
      case ErrorDetails.LEVEL_LOAD_ERROR:
      case ErrorDetails.LEVEL_LOAD_TIMEOUT:
        if(this.state !== State.ERROR) {
          if (data.fatal) {
           // if fatal error, stop processing
            this.state = State.ERROR;
            logger.warn(`streamController: ${data.details},switch to ${this.state} state ...`);
          } else {
            // in case of non fatal error while loading level, if level controller is not retrying to load level , switch back to IDLE
            if (!data.levelRetry && this.state === State.WAITING_LEVEL) {
              this.state = State.IDLE;
            }
          }
        }
        break;
      case ErrorDetails.BUFFER_FULL_ERROR:
        // if in appending state
        if (data.parent === 'main' && (this.state === State.PARSING || this.state === State.PARSED)) {
          // reduce max buf len if current position is buffered
          if (mediaBuffered) {
            this._reduceMaxBufferLength(this.config.maxBufferLength);
            this.state = State.IDLE;
          } else {
            // current position is not buffered, but browser is still complaining about buffer full error
            // this happens on IE/Edge, refer to https://github.com/video-dev/hls.js/pull/708
            // in that case flush the whole buffer to recover
            logger.warn('buffer full error also media.currentTime is not buffered, flush everything');
            this.fragCurrent = null;
            // flush everything
            this.flushMainBuffer(0,Number.POSITIVE_INFINITY);
          }
        }
        break;
      default:
        break;
    }
  }

  _reduceMaxBufferLength(minLength) {
    let config = this.config;
    if (config.maxMaxBufferLength >= minLength) {
      // reduce max buffer length as it might be too high. we do this to avoid loop flushing ...
      config.maxMaxBufferLength/=2;
      logger.warn(`main:reduce max buffer length to ${config.maxMaxBufferLength}s`);
    }
  }

_checkBuffer() {
    var media = this.media,
        config = this.config;
    // if ready state different from HAVE_NOTHING (numeric value 0), we are allowed to seek
    if(media && media.readyState) {
        let currentTime = media.currentTime,
            mediaBuffer = this.mediaBuffer ? this.mediaBuffer : media,
             buffered = mediaBuffer.buffered;
      // adjust currentTime to start position on loaded metadata
      if(!this.loadedmetadata && buffered.length) {
        this.loadedmetadata = true;
        // only adjust currentTime if different from startPosition or if startPosition not buffered
        // at that stage, there should be only one buffered range, as we reach that code after first fragment has been buffered
        let startPosition = media.seeking ? currentTime : this.startPosition;
        // if currentTime not matching with expected startPosition
        if (currentTime !== startPosition) {
          logger.log(`target start position:${startPosition}`);
          logger.log(`adjust currentTime from ${currentTime} to ${startPosition}`);
          media.currentTime = startPosition;
        }
      } else if (this.immediateSwitch) {
        this.immediateLevelSwitchEnd();
      } else {
        let bufferInfo = BufferHelper.bufferInfo(media,currentTime,0),
            expectedPlaying = !(media.paused || // not playing when media is paused
                                media.ended  || // not playing when media is ended
                                media.buffered.length === 0), // not playing if nothing buffered
            jumpThreshold = 0.5, // tolerance needed as some browsers stalls playback before reaching buffered range end
            playheadMoving = currentTime !== this.lastCurrentTime;

        if (playheadMoving) {
          // played moving, but was previously stalled => now not stuck anymore
          if (this.stallReported) {
            logger.warn(`playback not stuck anymore @${currentTime}, after ${Math.round(performance.now()-this.stalled)}ms`);
            this.stallReported = false;
          }
          this.stalled = undefined;
          this.nudgeRetry = 0;
        } else {
          // playhead not moving
          if(expectedPlaying) {
            // playhead not moving BUT media expected to play
            const tnow = performance.now();
            const hls = this.hls;
            if(!this.stalled) {
              // stall just detected, store current time
              this.stalled = tnow;
              this.stallReported = false;
            } else {
              // playback already stalled, check stalling duration
              // if stalling for more than a given threshold, let's try to recover
              const stalledDuration = tnow - this.stalled;
              const bufferLen = bufferInfo.len;
              let nudgeRetry = this.nudgeRetry || 0;
              // Check if fragment is broken
              let partial = this.fragmentTracker.getPartialFragment(currentTime);
              if(partial !== null) {
                let lastEndTime = 0;
                // Check if currentTime is between unbuffered regions of partial fragments
                for (let i = 0; i < media.buffered.length; i++) {
                  let startTime = media.buffered.start(i);
                  if(currentTime >= lastEndTime && currentTime < startTime) {
                    media.currentTime = Math.max(startTime, media.currentTime + 0.1);
                    logger.warn(`skipping hole, adjusting currentTime from ${currentTime} to ${media.currentTime}`);
                    this.stalled = undefined;
                    hls.trigger(Event.ERROR, {type: ErrorTypes.MEDIA_ERROR, details: ErrorDetails.BUFFER_SEEK_OVER_HOLE, fatal: false, reason: `fragment loaded with buffer holes, seeking from ${currentTime} to ${media.currentTime}`, frag: partial});
                    return;
                  }
                  lastEndTime = media.buffered.end(i);
                }
              }
              if (bufferLen > jumpThreshold && stalledDuration > config.highBufferWatchdogPeriod * 1000) {
                // report stalled error once
                if (!this.stallReported) {
                  this.stallReported = true;
                  logger.warn(`playback stalling in high buffer @${currentTime}`);
                  hls.trigger(Event.ERROR, {type: ErrorTypes.MEDIA_ERROR, details: ErrorDetails.BUFFER_STALLED_ERROR, fatal: false, buffer : bufferLen});
                }
                // reset stalled so to rearm watchdog timer
                this.stalled = undefined;
                this.nudgeRetry = ++nudgeRetry;
                if (nudgeRetry < config.nudgeMaxRetry) {
                  const currentTime = media.currentTime;
                  const targetTime = currentTime + nudgeRetry * config.nudgeOffset;
                  logger.log(`adjust currentTime from ${currentTime} to ${targetTime}`);
                  // playback stalled in buffered area ... let's nudge currentTime to try to overcome this
                  media.currentTime = targetTime;
                  hls.trigger(Event.ERROR, {type: ErrorTypes.MEDIA_ERROR, details: ErrorDetails.BUFFER_NUDGE_ON_STALL, fatal: false});
                } else {
                  logger.error(`still stuck in high buffer @${currentTime} after ${config.nudgeMaxRetry}, raise fatal error`);
                  hls.trigger(Event.ERROR, {type: ErrorTypes.MEDIA_ERROR, details: ErrorDetails.BUFFER_STALLED_ERROR, fatal: true});
                }
              }
            }
          }
        }
      }
    }
  }

  onFragLoadEmergencyAborted() {
    this.state = State.IDLE;
    // if loadedmetadata is not set, it means that we are emergency switch down on first frag
    // in that case, reset startFragRequested flag
    if(!this.loadedmetadata) {
      this.startFragRequested = false;
      this.nextLoadPosition = this.startPosition;
    }
    this.tick();
  }

  onBufferFlushed() {
    /* after successful buffer flushing, filter flushed fragments from bufferedFrags
      use mediaBuffered instead of media (so that we will check against video.buffered ranges in case of alt audio track)
    */
    const media = this.mediaBuffer ? this.mediaBuffer : this.media;
    this._bufferedFrags = this._bufferedFrags.filter(frag => {return BufferHelper.isBuffered(media,(frag.startPTS + frag.endPTS) / 2);});

    // move to IDLE once flush complete. this should trigger new fragment loading
    this.state = State.IDLE;
    // reset reference to frag
    this.fragPrevious = null;
  }

  swapAudioCodec() {
    this.audioCodecSwap = !this.audioCodecSwap;
  }

  computeLivePosition(sliding, levelDetails) {
    let targetLatency = this.config.liveSyncDuration !== undefined ? this.config.liveSyncDuration : this.config.liveSyncDurationCount * levelDetails.targetduration;
    return sliding + Math.max(0, levelDetails.totalduration - targetLatency);
  }

  get liveSyncPosition() {
    return this._liveSyncPosition;
  }

  set liveSyncPosition(value) {
    this._liveSyncPosition = value;
  }
}
export default StreamController;
<|MERGE_RESOLUTION|>--- conflicted
+++ resolved
@@ -6,20 +6,13 @@
 import BufferHelper from '../helper/buffer-helper';
 import Demuxer from '../demux/demuxer';
 import Event from '../events';
-<<<<<<< HEAD
-import EventHandler from '../event-handler';
 import {FragmentState} from '../helper/fragment-tracker';
-=======
->>>>>>> aa4fa1b4
 import * as LevelHelper from '../helper/level-helper';
 import TimeRanges from '../utils/timeRanges';
 import {ErrorTypes, ErrorDetails} from '../errors';
 import {logger} from '../utils/logger';
 import { alignDiscontinuities } from '../utils/discontinuities';
-<<<<<<< HEAD
-=======
 import TaskLoop from '../task-loop';
->>>>>>> aa4fa1b4
 
 const State = {
   STOPPED : 'STOPPED',
@@ -63,12 +56,7 @@
     this._state = State.STOPPED;
   }
 
-<<<<<<< HEAD
-  destroy() {
-    console.error('destroy stream controller');
-=======
   onHandlerDestroying() {
->>>>>>> aa4fa1b4
     this.stopLoad();
   }
 
