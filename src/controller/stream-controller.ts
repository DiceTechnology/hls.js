import BaseStreamController, { State } from './base-stream-controller';
import { changeTypeSupported } from '../is-supported';
import type { NetworkComponentAPI } from '../types/component-api';
import { Events } from '../events';
import { BufferHelper } from '../utils/buffer-helper';
import type { FragmentTracker } from './fragment-tracker';
import { FragmentState } from './fragment-tracker';
import type { Level } from '../types/level';
import { PlaylistLevelType } from '../types/loader';
import { ElementaryStreamTypes, Fragment } from '../loader/fragment';
import TransmuxerInterface from '../demux/transmuxer-interface';
import type { TransmuxerResult } from '../types/transmuxer';
import { ChunkMetadata } from '../types/transmuxer';
import GapController from './gap-controller';
import { ErrorDetails } from '../errors';
import { logger } from '../utils/logger';
import type Hls from '../hls';
import type { LevelDetails } from '../loader/level-details';
import type { TrackSet } from '../types/track';
import type { SourceBufferName } from '../types/buffer';
import type {
  AudioTrackSwitchedData,
  AudioTrackSwitchingData,
  BufferCreatedData,
  BufferEOSData,
  BufferFlushedData,
  ErrorData,
  FragBufferedData,
  FragLoadedData,
  FragParsingMetadataData,
  FragParsingUserdataData,
  LevelLoadedData,
  LevelLoadingData,
  LevelsUpdatedData,
  ManifestParsedData,
  MediaAttachedData,
<<<<<<< HEAD
  AbortSegmentLoading,
=======
  VideoPTSNeededCC,
>>>>>>> b47e21d0
} from '../types/events';

const TICK_INTERVAL = 100; // how often to tick in ms

export default class StreamController
  extends BaseStreamController
  implements NetworkComponentAPI
{
  private audioCodecSwap: boolean = false;
  private gapController: GapController | null = null;
  private level: number = -1;
  private _forceStartLoad: boolean = false;
  private altAudio: boolean = false;
  private audioOnly: boolean = false;
  private fragPlaying: Fragment | null = null;
  private onvplaying: EventListener | null = null;
  private onvseeked: EventListener | null = null;
  private fragLastKbps: number = 0;
  private stalled: boolean = false;
  private couldBacktrack: boolean = false;
  private audioCodecSwitch: boolean = false;
  private videoBuffer: any | null = null;

  constructor(hls: Hls, fragmentTracker: FragmentTracker) {
    super(hls, fragmentTracker, '[stream-controller]');
    this._registerListeners();
  }

  private _registerListeners() {
    const { hls } = this;
    hls.on(Events.MEDIA_ATTACHED, this.onMediaAttached, this);
    hls.on(Events.MEDIA_DETACHING, this.onMediaDetaching, this);
    hls.on(Events.MANIFEST_LOADING, this.onManifestLoading, this);
    hls.on(Events.MANIFEST_PARSED, this.onManifestParsed, this);
    hls.on(Events.LEVEL_LOADING, this.onLevelLoading, this);
    hls.on(Events.LEVEL_LOADED, this.onLevelLoaded, this);
    hls.on(
      Events.FRAG_LOAD_EMERGENCY_ABORTED,
      this.onFragLoadEmergencyAborted,
      this
    );
    hls.on(Events.ERROR, this.onError, this);
    hls.on(Events.AUDIO_TRACK_SWITCHING, this.onAudioTrackSwitching, this);
    hls.on(Events.AUDIO_TRACK_SWITCHED, this.onAudioTrackSwitched, this);
    hls.on(Events.BUFFER_CREATED, this.onBufferCreated, this);
    hls.on(Events.BUFFER_FLUSHED, this.onBufferFlushed, this);
    hls.on(Events.LEVELS_UPDATED, this.onLevelsUpdated, this);
    hls.on(Events.FRAG_BUFFERED, this.onFragBuffered, this);
<<<<<<< HEAD
    hls.on(Events.ABORT_SEGMENT_LOADING, this.onAbortSegmentLoading, this);
=======
    hls.on(Events.VIDEO_PTS_NEEDED, this.onVideoPtsNeeded, this);
>>>>>>> b47e21d0
  }

  protected _unregisterListeners() {
    const { hls } = this;
    hls.off(Events.MEDIA_ATTACHED, this.onMediaAttached, this);
    hls.off(Events.MEDIA_DETACHING, this.onMediaDetaching, this);
    hls.off(Events.MANIFEST_LOADING, this.onManifestLoading, this);
    hls.off(Events.MANIFEST_PARSED, this.onManifestParsed, this);
    hls.off(Events.LEVEL_LOADED, this.onLevelLoaded, this);
    hls.off(
      Events.FRAG_LOAD_EMERGENCY_ABORTED,
      this.onFragLoadEmergencyAborted,
      this
    );
    hls.off(Events.ERROR, this.onError, this);
    hls.off(Events.AUDIO_TRACK_SWITCHING, this.onAudioTrackSwitching, this);
    hls.off(Events.AUDIO_TRACK_SWITCHED, this.onAudioTrackSwitched, this);
    hls.off(Events.BUFFER_CREATED, this.onBufferCreated, this);
    hls.off(Events.BUFFER_FLUSHED, this.onBufferFlushed, this);
    hls.off(Events.LEVELS_UPDATED, this.onLevelsUpdated, this);
    hls.off(Events.FRAG_BUFFERED, this.onFragBuffered, this);
<<<<<<< HEAD
    hls.off(Events.ABORT_SEGMENT_LOADING, this.onAbortSegmentLoading, this);
=======
    hls.on(Events.VIDEO_PTS_NEEDED, this.onVideoPtsNeeded, this);
>>>>>>> b47e21d0
  }

  protected onHandlerDestroying() {
    this._unregisterListeners();
    this.onMediaDetaching();
  }

  public startLoad(startPosition: number): void {
    if (this.levels) {
      const { lastCurrentTime, hls } = this;
      this.stopLoad();
      this.setInterval(TICK_INTERVAL);
      this.level = -1;
      this.fragLoadError = 0;
      if (!this.startFragRequested) {
        // determine load level
        let startLevel = hls.startLevel;
        if (startLevel === -1) {
          if (hls.config.testBandwidth) {
            // -1 : guess start Level by doing a bitrate test by loading first fragment of lowest quality level
            startLevel = 0;
            this.bitrateTest = true;
          } else {
            startLevel = hls.nextAutoLevel;
          }
        }
        // set new level to playlist loader : this will trigger start level load
        // hls.nextLoadLevel remains until it is set to a new value or until a new frag is successfully loaded
        this.level = hls.nextLoadLevel = startLevel;
        this.loadedmetadata = false;
      }
      // if startPosition undefined but lastCurrentTime set, set startPosition to last currentTime
      if (lastCurrentTime > 0 && startPosition === -1) {
        this.log(
          `Override startPosition with lastCurrentTime @${lastCurrentTime.toFixed(
            3
          )}`
        );
        startPosition = lastCurrentTime;
      }
      this.state = State.IDLE;
      this.nextLoadPosition =
        this.startPosition =
        this.lastCurrentTime =
          startPosition;
      this.tick();
    } else {
      this._forceStartLoad = true;
      this.state = State.STOPPED;
    }
  }

  public stopLoad() {
    this._forceStartLoad = false;
    super.stopLoad();
  }

  protected doTick() {
    switch (this.state) {
      case State.IDLE:
        this.doTickIdle();
        break;
      case State.WAITING_LEVEL: {
        const { levels, level } = this;
        const details = levels?.[level]?.details;
        if (details && (!details.live || this.levelLastLoaded === this.level)) {
          if (this.waitForCdnTuneIn(details)) {
            break;
          }
          this.state = State.IDLE;
          break;
        }
        break;
      }
      case State.FRAG_LOADING_WAITING_RETRY:
        {
          const now = self.performance.now();
          const retryDate = this.retryDate;
          // if current time is gt than retryDate, or if media seeking let's switch to IDLE state to retry loading
          if (!retryDate || now >= retryDate || this.media?.seeking) {
            this.log('retryDate reached, switch back to IDLE state');
            this.state = State.IDLE;
          }
        }
        break;
      default:
        break;
    }
    // check buffer
    // check/update current fragment
    this.onTickEnd();
  }

  protected onTickEnd() {
    super.onTickEnd();
    this.checkBuffer();
    this.checkFragmentChanged();
  }

  private doTickIdle() {
    const { hls, levelLastLoaded, levels, media } = this;
    const { config, nextLoadLevel: level } = hls;

    // if start level not parsed yet OR
    // if video not attached AND start fragment already requested OR start frag prefetch not enabled
    // exit loop, as we either need more info (level not parsed) or we need media to be attached to load new fragment
    if (
      levelLastLoaded === null ||
      (!media && (this.startFragRequested || !config.startFragPrefetch))
    ) {
      return;
    }

    // If the "main" level is audio-only but we are loading an alternate track in the same group, do not load anything
    if (this.altAudio && this.audioOnly) {
      return;
    }

    if (!levels || !levels[level]) {
      return;
    }

    const levelInfo = levels[level];

    // if buffer length is less than maxBufLen try to load a new fragment
    // set next load level : this will trigger a playlist load if needed
    this.level = hls.nextLoadLevel = level;

    const levelDetails = levelInfo.details;
    // if level info not retrieved yet, switch state and wait for level retrieval
    // if live playlist, ensure that new playlist has been refreshed to avoid loading/try to load
    // a useless and outdated fragment (that might even introduce load error if it is already out of the live playlist)
    if (
      !levelDetails ||
      this.state === State.WAITING_LEVEL ||
      (levelDetails.live && this.levelLastLoaded !== level)
    ) {
      this.state = State.WAITING_LEVEL;
      return;
    }

    const bufferInfo = this.getFwdBufferInfo(
      this.mediaBuffer ? this.mediaBuffer : media,
      PlaylistLevelType.MAIN
    );
    if (bufferInfo === null) {
      return;
    }
    const bufferLen = bufferInfo.len;

    // compute max Buffer Length that we could get from this load level, based on level bitrate. don't buffer more than 60 MB and more than 30s
    const maxBufLen = this.getMaxBufferLength(levelInfo.maxBitrate);

    // Stay idle if we are still with buffer margins
    if (bufferLen >= maxBufLen) {
      return;
    }

    if (this._streamEnded(bufferInfo, levelDetails)) {
      const data: BufferEOSData = {};
      if (this.altAudio) {
        data.type = 'video';
      }

      this.hls.trigger(Events.BUFFER_EOS, data);
      this.state = State.ENDED;
      return;
    }

    const targetBufferTime = bufferInfo.end;
    let frag = this.getNextFragment(targetBufferTime, levelDetails);
    // Avoid backtracking after seeking or switching by loading an earlier segment in streams that could backtrack
    if (
      this.couldBacktrack &&
      !this.fragPrevious &&
      frag &&
      frag.sn !== 'initSegment'
    ) {
      const fragIdx = frag.sn - levelDetails.startSN;
      if (fragIdx > 1) {
        frag = levelDetails.fragments[fragIdx - 1];
        this.fragmentTracker.removeFragment(frag);
      }
    }
    // Avoid loop loading by using nextLoadPosition set for backtracking
    if (
      frag &&
      this.fragmentTracker.getState(frag) === FragmentState.OK &&
      this.nextLoadPosition > targetBufferTime
    ) {
      // Cleanup the fragment tracker before trying to find the next unbuffered fragment
      const type =
        this.audioOnly && !this.altAudio
          ? ElementaryStreamTypes.AUDIO
          : ElementaryStreamTypes.VIDEO;
      this.afterBufferFlushed(media, type, PlaylistLevelType.MAIN);
      frag = this.getNextFragment(this.nextLoadPosition, levelDetails);
    }
    if (!frag) {
      return;
    }
    if (frag.initSegment && !frag.initSegment.data && !this.bitrateTest) {
      frag = frag.initSegment;
    }

    // We want to load the key if we're dealing with an identity key, because we will decrypt
    // this content using the key we fetch. Other keys will be handled by the DRM CDM via EME.
    if (frag.decryptdata?.keyFormat === 'identity' && !frag.decryptdata?.key) {
      this.loadKey(frag, levelDetails);
    } else {
      this.loadFragment(frag, levelDetails, targetBufferTime);
    }
  }

  protected loadFragment(
    frag: Fragment,
    levelDetails: LevelDetails,
    targetBufferTime: number
  ) {
    // Check if fragment is not loaded
    let fragState = this.fragmentTracker.getState(frag);
    this.fragCurrent = frag;
    // Use data from loaded backtracked fragment if available
    if (fragState === FragmentState.BACKTRACKED) {
      const data = this.fragmentTracker.getBacktrackData(frag);
      if (data) {
        this._handleFragmentLoadProgress(data);
        this._handleFragmentLoadComplete(data);
        return;
      } else {
        fragState = FragmentState.NOT_LOADED;
      }
    }
    if (
      fragState === FragmentState.NOT_LOADED ||
      fragState === FragmentState.PARTIAL
    ) {
      if (frag.sn === 'initSegment') {
        this._loadInitSegment(frag);
      } else if (this.bitrateTest) {
        frag.bitrateTest = true;
        this.log(
          `Fragment ${frag.sn} of level ${frag.level} is being downloaded to test bitrate and will not be buffered`
        );
        this._loadBitrateTestFrag(frag);
      } else {
        this.startFragRequested = true;
        super.loadFragment(frag, levelDetails, targetBufferTime);
      }
    } else if (fragState === FragmentState.APPENDING) {
      // Lower the buffer size and try again
      if (this.reduceMaxBufferLength(frag.duration)) {
        this.fragmentTracker.removeFragment(frag);
      }
    } else if (this.media?.buffered.length === 0) {
      // Stop gap for bad tracker / buffer flush behavior
      this.fragmentTracker.removeAllFragments();
    }
  }

  private getAppendedFrag(position): Fragment | null {
    const fragOrPart = this.fragmentTracker.getAppendedFrag(
      position,
      PlaylistLevelType.MAIN
    );
    if (fragOrPart && 'fragment' in fragOrPart) {
      return fragOrPart.fragment;
    }
    return fragOrPart;
  }

  private getBufferedFrag(position) {
    return this.fragmentTracker.getBufferedFrag(
      position,
      PlaylistLevelType.MAIN
    );
  }

  private followingBufferedFrag(frag: Fragment | null) {
    if (frag) {
      // try to get range of next fragment (500ms after this range)
      return this.getBufferedFrag(frag.end + 0.5);
    }
    return null;
  }

  /*
    on immediate level switch :
     - pause playback if playing
     - cancel any pending load request
     - and trigger a buffer flush
  */
  public immediateLevelSwitch() {
    this.abortCurrentFrag();
    this.flushMainBuffer(0, Number.POSITIVE_INFINITY);
  }

  /**
   * try to switch ASAP without breaking video playback:
   * in order to ensure smooth but quick level switching,
   * we need to find the next flushable buffer range
   * we should take into account new segment fetch time
   */
  public nextLevelSwitch() {
    const { levels, media } = this;
    // ensure that media is defined and that metadata are available (to retrieve currentTime)
    if (media?.readyState) {
      let fetchdelay;
      const fragPlayingCurrent = this.getAppendedFrag(media.currentTime);
      if (fragPlayingCurrent && fragPlayingCurrent.start > 1) {
        // flush buffer preceding current fragment (flush until current fragment start offset)
        // minus 1s to avoid video freezing, that could happen if we flush keyframe of current video ...
        this.flushMainBuffer(0, fragPlayingCurrent.start - 1);
      }
      if (!media.paused && levels) {
        // add a safety delay of 1s
        const nextLevelId = this.hls.nextLoadLevel;
        const nextLevel = levels[nextLevelId];
        const fragLastKbps = this.fragLastKbps;
        if (fragLastKbps && this.fragCurrent) {
          fetchdelay =
            (this.fragCurrent.duration * nextLevel.maxBitrate) /
              (1000 * fragLastKbps) +
            1;
        } else {
          fetchdelay = 0;
        }
      } else {
        fetchdelay = 0;
      }
      // this.log('fetchdelay:'+fetchdelay);
      // find buffer range that will be reached once new fragment will be fetched
      const bufferedFrag = this.getBufferedFrag(media.currentTime + fetchdelay);
      if (bufferedFrag) {
        // we can flush buffer range following this one without stalling playback
        const nextBufferedFrag = this.followingBufferedFrag(bufferedFrag);
        if (nextBufferedFrag) {
          // if we are here, we can also cancel any loading/demuxing in progress, as they are useless
          this.abortCurrentFrag();
          // start flush position is in next buffered frag. Leave some padding for non-independent segments and smoother playback.
          const maxStart = nextBufferedFrag.maxStartPTS
            ? nextBufferedFrag.maxStartPTS
            : nextBufferedFrag.start;
          const fragDuration = nextBufferedFrag.duration;
          const startPts = Math.max(
            bufferedFrag.end,
            maxStart +
              Math.min(
                Math.max(
                  fragDuration - this.config.maxFragLookUpTolerance,
                  fragDuration * 0.5
                ),
                fragDuration * 0.75
              )
          );
          this.flushMainBuffer(startPts, Number.POSITIVE_INFINITY);
        }
      }
    }
  }

  private abortCurrentFrag() {
    const fragCurrent = this.fragCurrent;
    this.fragCurrent = null;
    if (fragCurrent?.loader) {
      fragCurrent.loader.abort();
    }
    if (this.state === State.KEY_LOADING) {
      this.state = State.IDLE;
    }
    this.nextLoadPosition = this.getLoadPosition();
  }

  protected flushMainBuffer(startOffset: number, endOffset: number) {
    super.flushMainBuffer(
      startOffset,
      endOffset,
      this.altAudio ? 'video' : null
    );
  }

  protected onMediaAttached(
    event: Events.MEDIA_ATTACHED,
    data: MediaAttachedData
  ) {
    super.onMediaAttached(event, data);
    const media = data.media;
    this.onvplaying = this.onMediaPlaying.bind(this);
    this.onvseeked = this.onMediaSeeked.bind(this);
    media.addEventListener('playing', this.onvplaying as EventListener);
    media.addEventListener('seeked', this.onvseeked as EventListener);
    this.gapController = new GapController(
      this.config,
      media,
      this.fragmentTracker,
      this.hls
    );
  }

  protected onMediaDetaching() {
    const { media } = this;
    if (media) {
      media.removeEventListener('playing', this.onvplaying);
      media.removeEventListener('seeked', this.onvseeked);
      this.onvplaying = this.onvseeked = null;
      this.videoBuffer = null;
    }
    this.fragPlaying = null;
    if (this.gapController) {
      this.gapController.destroy();
      this.gapController = null;
    }
    super.onMediaDetaching();
  }

  private onMediaPlaying() {
    // tick to speed up FRAG_CHANGED triggering
    this.tick();
  }

  private onMediaSeeked() {
    const media = this.media;
    const currentTime = media ? media.currentTime : null;
    if (Number.isFinite(currentTime)) {
      this.log(`Media seeked to ${currentTime.toFixed(3)}`);
    }

    // tick to speed up FRAG_CHANGED triggering
    this.tick();
  }

  private onManifestLoading() {
    // reset buffer on manifest loading
    this.log('Trigger BUFFER_RESET');
    this.hls.trigger(Events.BUFFER_RESET, undefined);
    this.fragmentTracker.removeAllFragments();
    this.couldBacktrack = this.stalled = false;
    this.startPosition = this.lastCurrentTime = 0;
    this.fragPlaying = null;
  }

  private onManifestParsed(
    event: Events.MANIFEST_PARSED,
    data: ManifestParsedData
  ) {
    let aac = false;
    let heaac = false;
    let codec;
    data.levels.forEach((level) => {
      // detect if we have different kind of audio codecs used amongst playlists
      codec = level.audioCodec;
      if (codec) {
        if (codec.indexOf('mp4a.40.2') !== -1) {
          aac = true;
        }

        if (codec.indexOf('mp4a.40.5') !== -1) {
          heaac = true;
        }
      }
    });
    this.audioCodecSwitch = aac && heaac && !changeTypeSupported();
    if (this.audioCodecSwitch) {
      this.log(
        'Both AAC/HE-AAC audio found in levels; declaring level codec as HE-AAC'
      );
    }

    this.levels = data.levels;
    this.startFragRequested = false;
  }

  private onLevelLoading(event: Events.LEVEL_LOADING, data: LevelLoadingData) {
    const { levels } = this;
    if (!levels || this.state !== State.IDLE) {
      return;
    }
    const level = levels[data.level];
    if (
      !level.details ||
      (level.details.live && this.levelLastLoaded !== data.level) ||
      this.waitForCdnTuneIn(level.details)
    ) {
      this.state = State.WAITING_LEVEL;
    }
  }

  private onLevelLoaded(event: Events.LEVEL_LOADED, data: LevelLoadedData) {
    const { levels } = this;
    const newLevelId = data.level;
    const newDetails = data.details;
    const duration = newDetails.totalduration;

    if (!levels) {
      this.warn(`Levels were reset while loading level ${newLevelId}`);
      return;
    }
    this.log(
      `Level ${newLevelId} loaded [${newDetails.startSN},${newDetails.endSN}], cc [${newDetails.startCC}, ${newDetails.endCC}] duration:${duration}`
    );

    const fragCurrent = this.fragCurrent;
    if (
      fragCurrent &&
      (this.state === State.FRAG_LOADING ||
        this.state === State.FRAG_LOADING_WAITING_RETRY)
    ) {
      if (fragCurrent.level !== data.level && fragCurrent.loader) {
        this.state = State.IDLE;
        fragCurrent.loader.abort();
      }
    }

    const curLevel = levels[newLevelId];
    let sliding = 0;
    if (newDetails.live || curLevel.details?.live) {
      if (!newDetails.fragments[0]) {
        newDetails.deltaUpdateFailed = true;
      }
      if (newDetails.deltaUpdateFailed) {
        return;
      }
      sliding = this.alignPlaylists(newDetails, curLevel.details);
    }
    // override level info
    curLevel.details = newDetails;
    this.levelLastLoaded = newLevelId;

    this.hls.trigger(Events.LEVEL_UPDATED, {
      details: newDetails,
      level: newLevelId,
    });

    // only switch back to IDLE state if we were waiting for level to start downloading a new fragment
    if (this.state === State.WAITING_LEVEL) {
      if (this.waitForCdnTuneIn(newDetails)) {
        // Wait for Low-Latency CDN Tune-in
        return;
      }
      this.state = State.IDLE;
    }

    if (!this.startFragRequested) {
      this.setStartPosition(newDetails, sliding);
    } else if (newDetails.live) {
      this.synchronizeToLiveEdge(newDetails);
    }

    // trigger handler right now
    this.tick();
  }

  protected _handleFragmentLoadProgress(data: FragLoadedData) {
    const { frag, part, payload } = data;
    const { levels } = this;
    if (!levels) {
      this.warn(
        `Levels were reset while fragment load was in progress. Fragment ${frag.sn} of level ${frag.level} will not be buffered`
      );
      return;
    }
    const currentLevel = levels[frag.level];
    const details = currentLevel.details as LevelDetails;
    if (!details) {
      this.warn(
        `Dropping fragment ${frag.sn} of level ${frag.level} after level details were reset`
      );
      return;
    }
    const videoCodec = currentLevel.videoCodec;

    // time Offset is accurate if level PTS is known, or if playlist is not sliding (not live)
    const accurateTimeOffset = details.PTSKnown || !details.live;
    const initSegmentData = frag.initSegment?.data;
    const audioCodec = this._getAudioCodec(currentLevel);

    // transmux the MPEG-TS data to ISO-BMFF segments
    // this.log(`Transmuxing ${frag.sn} of [${details.startSN} ,${details.endSN}],level ${frag.level}, cc ${frag.cc}`);
    const transmuxer = (this.transmuxer =
      this.transmuxer ||
      new TransmuxerInterface(
        this.hls,
        PlaylistLevelType.MAIN,
        this._handleTransmuxComplete.bind(this),
        this._handleTransmuxerFlush.bind(this)
      ));
    const partIndex = part ? part.index : -1;
    const partial = partIndex !== -1;
    const chunkMeta = new ChunkMetadata(
      frag.level,
      frag.sn as number,
      frag.stats.chunkCount,
      payload.byteLength,
      partIndex,
      partial
    );
    const initPTS = this.initPTS[frag.cc];

    transmuxer.push(
      payload,
      initSegmentData,
      audioCodec,
      videoCodec,
      frag,
      part,
      details.totalduration,
      accurateTimeOffset,
      chunkMeta,
      initPTS
    );
  }

  private onAudioTrackSwitching(
    event: Events.AUDIO_TRACK_SWITCHING,
    data: AudioTrackSwitchingData
  ) {
    // if any URL found on new audio track, it is an alternate audio track
    const fromAltAudio = this.altAudio;
    const altAudio = !!data.url;
    const trackId = data.id;
    // if we switch on main audio, ensure that main fragment scheduling is synced with media.buffered
    // don't do anything if we switch to alt audio: audio stream controller is handling it.
    // we will just have to change buffer scheduling on audioTrackSwitched
    if (!altAudio) {
      if (this.mediaBuffer !== this.media) {
        this.log(
          'Switching on main audio, use media.buffered to schedule main fragment loading'
        );
        this.mediaBuffer = this.media;
        const fragCurrent = this.fragCurrent;
        // we need to refill audio buffer from main: cancel any frag loading to speed up audio switch
        if (fragCurrent?.loader) {
          this.log('Switching to main audio track, cancel main fragment load');
          fragCurrent.loader.abort();
        }
        // destroy transmuxer to force init segment generation (following audio switch)
        this.resetTransmuxer();
        // switch to IDLE state to load new fragment
        this.resetLoadingState();
      } else if (this.audioOnly) {
        // Reset audio transmuxer so when switching back to main audio we're not still appending where we left off
        this.resetTransmuxer();
      }
      const hls = this.hls;
      // If switching from alt to main audio, flush all audio and trigger track switched
      if (fromAltAudio) {
        hls.trigger(Events.BUFFER_FLUSHING, {
          startOffset: 0,
          endOffset: Number.POSITIVE_INFINITY,
          type: 'audio',
        });
      }
      hls.trigger(Events.AUDIO_TRACK_SWITCHED, {
        id: trackId,
      });
    }
  }

  private onAudioTrackSwitched(
    event: Events.AUDIO_TRACK_SWITCHED,
    data: AudioTrackSwitchedData
  ) {
    const trackId = data.id;
    const altAudio = !!this.hls.audioTracks[trackId].url;
    if (altAudio) {
      const videoBuffer = this.videoBuffer;
      // if we switched on alternate audio, ensure that main fragment scheduling is synced with video sourcebuffer buffered
      if (videoBuffer && this.mediaBuffer !== videoBuffer) {
        this.log(
          'Switching on alternate audio, use video.buffered to schedule main fragment loading'
        );
        this.mediaBuffer = videoBuffer;
      }
    }
    this.altAudio = altAudio;
    this.tick();
  }

  private onBufferCreated(
    event: Events.BUFFER_CREATED,
    data: BufferCreatedData
  ) {
    const tracks = data.tracks;
    let mediaTrack;
    let name;
    let alternate = false;
    for (const type in tracks) {
      const track = tracks[type];
      if (track.id === 'main') {
        name = type;
        mediaTrack = track;
        // keep video source buffer reference
        if (type === 'video') {
          const videoTrack = tracks[type];
          if (videoTrack) {
            this.videoBuffer = videoTrack.buffer;
          }
        }
      } else {
        alternate = true;
      }
    }
    if (alternate && mediaTrack) {
      this.log(
        `Alternate track found, use ${name}.buffered to schedule main fragment loading`
      );
      this.mediaBuffer = mediaTrack.buffer;
    } else {
      this.mediaBuffer = this.media;
    }
  }

  private onFragBuffered(event: Events.FRAG_BUFFERED, data: FragBufferedData) {
    const { frag, part } = data;
    if (frag && frag.type !== PlaylistLevelType.MAIN) {
      return;
    }
    if (this.fragContextChanged(frag)) {
      // If a level switch was requested while a fragment was buffering, it will emit the FRAG_BUFFERED event upon completion
      // Avoid setting state back to IDLE, since that will interfere with a level switch
      this.warn(
        `Fragment ${frag.sn}${part ? ' p: ' + part.index : ''} of level ${
          frag.level
        } finished buffering, but was aborted. state: ${this.state}`
      );
      if (this.state === State.PARSED) {
        this.state = State.IDLE;
      }
      return;
    }
    const stats = part ? part.stats : frag.stats;
    this.fragLastKbps = Math.round(
      (8 * stats.total) / (stats.buffering.end - stats.loading.first)
    );
    if (frag.sn !== 'initSegment') {
      this.fragPrevious = frag;
    }
    this.fragBufferedComplete(frag, part);
  }

  private onError(event: Events.ERROR, data: ErrorData) {
    switch (data.details) {
      case ErrorDetails.FRAG_LOAD_ERROR:
      case ErrorDetails.FRAG_LOAD_TIMEOUT:
      case ErrorDetails.KEY_LOAD_ERROR:
      case ErrorDetails.KEY_LOAD_TIMEOUT:
        this.onFragmentOrKeyLoadError(PlaylistLevelType.MAIN, data);
        break;
      case ErrorDetails.LEVEL_LOAD_ERROR:
      case ErrorDetails.LEVEL_LOAD_TIMEOUT:
        if (this.state !== State.ERROR) {
          if (data.fatal) {
            // if fatal error, stop processing
            this.warn(`${data.details}`);
            this.state = State.ERROR;
          } else {
            // in case of non fatal error while loading level, if level controller is not retrying to load level , switch back to IDLE
            if (!data.levelRetry && this.state === State.WAITING_LEVEL) {
              this.state = State.IDLE;
            }
          }
        }
        break;
      case ErrorDetails.BUFFER_FULL_ERROR:
        // if in appending state
        if (
          data.parent === 'main' &&
          (this.state === State.PARSING || this.state === State.PARSED)
        ) {
          let flushBuffer = true;
          const bufferedInfo = this.getFwdBufferInfo(
            this.media,
            PlaylistLevelType.MAIN
          );
          // 0.5 : tolerance needed as some browsers stalls playback before reaching buffered end
          // reduce max buf len if current position is buffered
          if (bufferedInfo && bufferedInfo.len > 0.5) {
            flushBuffer = !this.reduceMaxBufferLength(bufferedInfo.len);
          }
          if (flushBuffer) {
            // current position is not buffered, but browser is still complaining about buffer full error
            // this happens on IE/Edge, refer to https://github.com/video-dev/hls.js/pull/708
            // in that case flush the whole buffer to recover
            this.warn(
              'buffer full error also media.currentTime is not buffered, flush main'
            );
            // flush main buffer
            this.immediateLevelSwitch();
          }
          this.resetLoadingState();
        }
        break;
      default:
        break;
    }
  }

  // Checks the health of the buffer and attempts to resolve playback stalls.
  private checkBuffer() {
    const { media, gapController } = this;
    if (!media || !gapController || !media.readyState) {
      // Exit early if we don't have media or if the media hasn't buffered anything yet (readyState 0)
      return;
    }

    // Check combined buffer
    const buffered = BufferHelper.getBuffered(media);

    if (!this.loadedmetadata && buffered.length) {
      this.loadedmetadata = true;
      this.seekToStartPos();
    } else {
      // Resolve gaps using the main buffer, whose ranges are the intersections of the A/V sourcebuffers
      gapController.poll(this.lastCurrentTime);
    }

    this.lastCurrentTime = media.currentTime;
  }

  private onFragLoadEmergencyAborted() {
    this.state = State.IDLE;
    // if loadedmetadata is not set, it means that we are emergency switch down on first frag
    // in that case, reset startFragRequested flag
    if (!this.loadedmetadata) {
      this.startFragRequested = false;
      this.nextLoadPosition = this.startPosition;
    }
    this.tickImmediate();
  }

  private onBufferFlushed(
    event: Events.BUFFER_FLUSHED,
    { type }: BufferFlushedData
  ) {
    if (
      type !== ElementaryStreamTypes.AUDIO ||
      (this.audioOnly && !this.altAudio)
    ) {
      const media =
        (type === ElementaryStreamTypes.VIDEO
          ? this.videoBuffer
          : this.mediaBuffer) || this.media;
      this.afterBufferFlushed(media, type, PlaylistLevelType.MAIN);
    }
  }

  private onLevelsUpdated(
    event: Events.LEVELS_UPDATED,
    data: LevelsUpdatedData
  ) {
    this.levels = data.levels;
  }

  public swapAudioCodec() {
    this.audioCodecSwap = !this.audioCodecSwap;
  }

  /**
   * Seeks to the set startPosition if not equal to the mediaElement's current time.
   * @private
   */
  private seekToStartPos() {
    const { media } = this;
    const currentTime = media.currentTime;
    let startPosition = this.startPosition;
    // only adjust currentTime if different from startPosition or if startPosition not buffered
    // at that stage, there should be only one buffered range, as we reach that code after first fragment has been buffered
    if (startPosition >= 0 && currentTime < startPosition) {
      if (media.seeking) {
        logger.log(
          `could not seek to ${startPosition}, already seeking at ${currentTime}`
        );
        return;
      }
      const buffered = BufferHelper.getBuffered(media);
      const bufferStart = buffered.length ? buffered.start(0) : 0;
      const delta = bufferStart - startPosition;
      if (
        delta > 0 &&
        (delta < this.config.maxBufferHole ||
          delta < this.config.maxFragLookUpTolerance)
      ) {
        logger.log(
          `adjusting start position by ${delta} to match buffer start`
        );
        startPosition += delta;
        this.startPosition = startPosition;
      }
      this.log(
        `seek to target start position ${startPosition} from current time ${currentTime}`
      );
      media.currentTime = startPosition;
    }
  }

  private _getAudioCodec(currentLevel) {
    let audioCodec = this.config.defaultAudioCodec || currentLevel.audioCodec;
    if (this.audioCodecSwap && audioCodec) {
      this.log('Swapping audio codec');
      if (audioCodec.indexOf('mp4a.40.5') !== -1) {
        audioCodec = 'mp4a.40.2';
      } else {
        audioCodec = 'mp4a.40.5';
      }
    }

    return audioCodec;
  }

  private _loadBitrateTestFrag(frag: Fragment) {
    this._doFragLoad(frag).then((data) => {
      const { hls } = this;
      if (!data || hls.nextLoadLevel || this.fragContextChanged(frag)) {
        return;
      }
      this.fragLoadError = 0;
      this.state = State.IDLE;
      this.startFragRequested = false;
      this.bitrateTest = false;
      const stats = frag.stats;
      // Bitrate tests fragments are neither parsed nor buffered
      stats.parsing.start =
        stats.parsing.end =
        stats.buffering.start =
        stats.buffering.end =
          self.performance.now();
      hls.trigger(Events.FRAG_LOADED, data as FragLoadedData);
    });
  }

  private _handleTransmuxComplete(transmuxResult: TransmuxerResult) {
    const id = 'main';
    const { hls } = this;
    const { remuxResult, chunkMeta } = transmuxResult;

    const context = this.getCurrentContext(chunkMeta);
    if (!context) {
      this.warn(
        `The loading context changed while buffering fragment ${chunkMeta.sn} of level ${chunkMeta.level}. This chunk will not be buffered.`
      );
      this.resetLiveStartWhenNotLoaded(chunkMeta.level);
      return;
    }
    const { frag, part, level } = context;
    const { video, text, id3, initSegment } = remuxResult;
    // The audio-stream-controller handles audio buffering if Hls.js is playing an alternate audio track
    const audio = this.altAudio ? undefined : remuxResult.audio;

    // Check if the current fragment has been aborted. We check this by first seeing if we're still playing the current level.
    // If we are, subsequently check if the currently loading fragment (fragCurrent) has changed.
    if (this.fragContextChanged(frag)) {
      return;
    }

    this.state = State.PARSING;

    if (initSegment) {
      if (initSegment.tracks) {
        this._bufferInitSegment(level, initSegment.tracks, frag, chunkMeta);
        hls.trigger(Events.FRAG_PARSING_INIT_SEGMENT, {
          frag,
          id,
          tracks: initSegment.tracks,
        });
      }

      // This would be nice if Number.isFinite acted as a typeguard, but it doesn't. See: https://github.com/Microsoft/TypeScript/issues/10038
      const initPTS = initSegment.initPTS as number;
      const timescale = initSegment.timescale as number;
      if (Number.isFinite(initPTS)) {
        this.initPTS[frag.cc] = initPTS;
        hls.trigger(Events.INIT_PTS_FOUND, { frag, id, initPTS, timescale });
      }
    }

    // Avoid buffering if backtracking this fragment
    if (video && remuxResult.independent !== false) {
      if (level.details) {
        const { startPTS, endPTS, startDTS, endDTS } = video;
        if (part) {
          part.elementaryStreams[video.type] = {
            startPTS,
            endPTS,
            startDTS,
            endDTS,
          };
        } else {
          if (video.firstKeyFrame && video.independent) {
            this.couldBacktrack = true;
          }
          if (video.dropped && video.independent) {
            // Backtrack if dropped frames create a gap after currentTime
            const pos = this.getLoadPosition() + this.config.maxBufferHole;
            if (pos < startPTS) {
              this.backtrack(frag);
              return;
            }
            // Set video stream start to fragment start so that truncated samples do not distort the timeline, and mark it partial
            frag.setElementaryStreamInfo(
              video.type as ElementaryStreamTypes,
              frag.start,
              endPTS,
              frag.start,
              endDTS,
              true
            );
          }
        }
        frag.setElementaryStreamInfo(
          video.type as ElementaryStreamTypes,
          startPTS,
          endPTS,
          startDTS,
          endDTS
        );
        this.bufferFragmentData(video, frag, part, chunkMeta);
      }
    } else if (remuxResult.independent === false) {
      this.backtrack(frag);
      return;
    }

    if (audio) {
      const { startPTS, endPTS, startDTS, endDTS } = audio;
      if (part) {
        part.elementaryStreams[ElementaryStreamTypes.AUDIO] = {
          startPTS,
          endPTS,
          startDTS,
          endDTS,
        };
      }
      frag.setElementaryStreamInfo(
        ElementaryStreamTypes.AUDIO,
        startPTS,
        endPTS,
        startDTS,
        endDTS
      );
      this.bufferFragmentData(audio, frag, part, chunkMeta);
    }

    if (id3?.samples?.length) {
      const emittedID3: FragParsingMetadataData = {
        frag,
        id,
        samples: id3.samples,
      };
      hls.trigger(Events.FRAG_PARSING_METADATA, emittedID3);
    }
    if (text) {
      const emittedText: FragParsingUserdataData = {
        frag,
        id,
        samples: text.samples,
      };
      hls.trigger(Events.FRAG_PARSING_USERDATA, emittedText);
    }
  }

  private _bufferInitSegment(
    currentLevel: Level,
    tracks: TrackSet,
    frag: Fragment,
    chunkMeta: ChunkMetadata
  ) {
    if (this.state !== State.PARSING) {
      return;
    }

    this.audioOnly = !!tracks.audio && !tracks.video;

    // if audio track is expected to come from audio stream controller, discard any coming from main
    if (this.altAudio && !this.audioOnly) {
      delete tracks.audio;
    }
    // include levelCodec in audio and video tracks
    const { audio, video, audiovideo } = tracks;
    if (audio) {
      let audioCodec = currentLevel.audioCodec;
      const ua = navigator.userAgent.toLowerCase();
      if (this.audioCodecSwitch) {
        if (audioCodec) {
          if (audioCodec.indexOf('mp4a.40.5') !== -1) {
            audioCodec = 'mp4a.40.2';
          } else {
            audioCodec = 'mp4a.40.5';
          }
        }
        // In the case that AAC and HE-AAC audio codecs are signalled in manifest,
        // force HE-AAC, as it seems that most browsers prefers it.
        // don't force HE-AAC if mono stream, or in Firefox
        if (audio.metadata.channelCount !== 1 && ua.indexOf('firefox') === -1) {
          audioCodec = 'mp4a.40.5';
        }
      }
      // HE-AAC is broken on Android, always signal audio codec as AAC even if variant manifest states otherwise
      if (ua.indexOf('android') !== -1 && audio.container !== 'audio/mpeg') {
        // Exclude mpeg audio
        audioCodec = 'mp4a.40.2';
        this.log(`Android: force audio codec to ${audioCodec}`);
      }
      if (currentLevel.audioCodec && currentLevel.audioCodec !== audioCodec) {
        this.log(
          `Swapping manifest audio codec "${currentLevel.audioCodec}" for "${audioCodec}"`
        );
      }
      audio.levelCodec = audioCodec;
      audio.id = 'main';
      this.log(
        `Init audio buffer, container:${
          audio.container
        }, codecs[selected/level/parsed]=[${audioCodec || ''}/${
          currentLevel.audioCodec || ''
        }/${audio.codec}]`
      );
    }
    if (video) {
      video.levelCodec = currentLevel.videoCodec;
      video.id = 'main';
      this.log(
        `Init video buffer, container:${
          video.container
        }, codecs[level/parsed]=[${currentLevel.videoCodec || ''}/${
          video.codec
        }]`
      );
    }
    if (audiovideo) {
      this.log(
        `Init audiovideo buffer, container:${
          audiovideo.container
        }, codecs[level/parsed]=[${currentLevel.attrs.CODECS || ''}/${
          audiovideo.codec
        }]`
      );
    }
    this.hls.trigger(Events.BUFFER_CODECS, tracks);
    // loop through tracks that are going to be provided to bufferController
    Object.keys(tracks).forEach((trackName) => {
      const track = tracks[trackName];
      const initSegment = track.initSegment;
      if (initSegment?.byteLength) {
        this.hls.trigger(Events.BUFFER_APPENDING, {
          type: trackName as SourceBufferName,
          data: initSegment,
          frag,
          part: null,
          chunkMeta,
          parent: frag.type,
        });
      }
    });
    // trigger handler right now
    this.tick();
  }

  private backtrack(frag: Fragment) {
    this.couldBacktrack = true;
    // Causes findFragments to backtrack through fragments to find the keyframe
    this.resetTransmuxer();
    this.flushBufferGap(frag);
    const data = this.fragmentTracker.backtrack(frag);
    this.fragPrevious = null;
    this.nextLoadPosition = frag.start;
    if (data) {
      this.resetFragmentLoading(frag);
    } else {
      // Change state to BACKTRACKING so that fragmentEntity.backtrack data can be added after _doFragLoad
      this.state = State.BACKTRACKING;
    }
  }

  private checkFragmentChanged() {
    const video = this.media;
    let fragPlayingCurrent: Fragment | null = null;
    if (video && video.readyState > 1 && video.seeking === false) {
      const currentTime = video.currentTime;
      /* if video element is in seeked state, currentTime can only increase.
        (assuming that playback rate is positive ...)
        As sometimes currentTime jumps back to zero after a
        media decode error, check this, to avoid seeking back to
        wrong position after a media decode error
      */

      if (BufferHelper.isBuffered(video, currentTime)) {
        fragPlayingCurrent = this.getAppendedFrag(currentTime);
      } else if (BufferHelper.isBuffered(video, currentTime + 0.1)) {
        /* ensure that FRAG_CHANGED event is triggered at startup,
          when first video frame is displayed and playback is paused.
          add a tolerance of 100ms, in case current position is not buffered,
          check if current pos+100ms is buffered and use that buffer range
          for FRAG_CHANGED event reporting */
        fragPlayingCurrent = this.getAppendedFrag(currentTime + 0.1);
      }
      if (fragPlayingCurrent) {
        const fragPlaying = this.fragPlaying;
        const fragCurrentLevel = fragPlayingCurrent.level;
        if (
          !fragPlaying ||
          fragPlayingCurrent.sn !== fragPlaying.sn ||
          fragPlaying.level !== fragCurrentLevel ||
          fragPlayingCurrent.urlId !== fragPlaying.urlId
        ) {
          this.hls.trigger(Events.FRAG_CHANGED, { frag: fragPlayingCurrent });
          if (!fragPlaying || fragPlaying.level !== fragCurrentLevel) {
            this.hls.trigger(Events.LEVEL_SWITCHED, {
              level: fragCurrentLevel,
            });
          }
          this.fragPlaying = fragPlayingCurrent;
        }
      }
    }
  }

  get nextLevel() {
    const frag = this.nextBufferedFrag;
    if (frag) {
      return frag.level;
    } else {
      return -1;
    }
  }

  get currentLevel() {
    const media = this.media;
    if (media) {
      const fragPlayingCurrent = this.getAppendedFrag(media.currentTime);
      if (fragPlayingCurrent) {
        return fragPlayingCurrent.level;
      }
    }
    return -1;
  }

  get nextBufferedFrag() {
    const media = this.media;
    if (media) {
      // first get end range of current fragment
      const fragPlayingCurrent = this.getAppendedFrag(media.currentTime);
      return this.followingBufferedFrag(fragPlayingCurrent);
    } else {
      return null;
    }
  }

  get forceStartLoad() {
    return this._forceStartLoad;
  }

<<<<<<< HEAD
  onAbortSegmentLoading(
    event: Events.ABORT_SEGMENT_LOADING,
    data: AbortSegmentLoading
  ) {
    this.warn('redundant failove. abort current segment download');
    this.abortCurrentFrag();
    if (this.state === State.FRAG_LOADING) {
      this.state = State.IDLE;
    }
=======
  onVideoPtsNeeded (event: Events.VIDEO_PTS_NEEDED, data: VideoPTSNeededCC) {
    this.reAlignCC = data.cc;
>>>>>>> b47e21d0
  }
}<|MERGE_RESOLUTION|>--- conflicted
+++ resolved
@@ -34,11 +34,8 @@
   LevelsUpdatedData,
   ManifestParsedData,
   MediaAttachedData,
-<<<<<<< HEAD
   AbortSegmentLoading,
-=======
   VideoPTSNeededCC,
->>>>>>> b47e21d0
 } from '../types/events';
 
 const TICK_INTERVAL = 100; // how often to tick in ms
@@ -87,11 +84,8 @@
     hls.on(Events.BUFFER_FLUSHED, this.onBufferFlushed, this);
     hls.on(Events.LEVELS_UPDATED, this.onLevelsUpdated, this);
     hls.on(Events.FRAG_BUFFERED, this.onFragBuffered, this);
-<<<<<<< HEAD
     hls.on(Events.ABORT_SEGMENT_LOADING, this.onAbortSegmentLoading, this);
-=======
     hls.on(Events.VIDEO_PTS_NEEDED, this.onVideoPtsNeeded, this);
->>>>>>> b47e21d0
   }
 
   protected _unregisterListeners() {
@@ -113,11 +107,8 @@
     hls.off(Events.BUFFER_FLUSHED, this.onBufferFlushed, this);
     hls.off(Events.LEVELS_UPDATED, this.onLevelsUpdated, this);
     hls.off(Events.FRAG_BUFFERED, this.onFragBuffered, this);
-<<<<<<< HEAD
     hls.off(Events.ABORT_SEGMENT_LOADING, this.onAbortSegmentLoading, this);
-=======
     hls.on(Events.VIDEO_PTS_NEEDED, this.onVideoPtsNeeded, this);
->>>>>>> b47e21d0
   }
 
   protected onHandlerDestroying() {
@@ -1369,7 +1360,6 @@
     return this._forceStartLoad;
   }
 
-<<<<<<< HEAD
   onAbortSegmentLoading(
     event: Events.ABORT_SEGMENT_LOADING,
     data: AbortSegmentLoading
@@ -1379,9 +1369,9 @@
     if (this.state === State.FRAG_LOADING) {
       this.state = State.IDLE;
     }
-=======
+  }
+
   onVideoPtsNeeded (event: Events.VIDEO_PTS_NEEDED, data: VideoPTSNeededCC) {
     this.reAlignCC = data.cc;
->>>>>>> b47e21d0
   }
 }