/**
 * @class SubtitleStreamController
 */

import Event from '../events';
import { logger } from '../utils/logger';
import Decrypter from '../crypt/decrypter';
import { BufferHelper } from '../utils/buffer-helper';
import { findFragmentByPDT, findFragmentByPTS } from './fragment-finders';
import { FragmentState } from './fragment-tracker';
import BaseStreamController, { State } from './base-stream-controller';
import { mergeSubtitlePlaylists } from './level-helper';

const { performance } = window;
const TICK_INTERVAL = 500; // how often to tick in ms

export class SubtitleStreamController extends BaseStreamController {
  constructor (hls, fragmentTracker) {
    super(hls,
      Event.MEDIA_ATTACHED,
      Event.MEDIA_DETACHING,
      Event.ERROR,
      Event.KEY_LOADED,
      Event.FRAG_LOADED,
      Event.SUBTITLE_TRACKS_UPDATED,
      Event.SUBTITLE_TRACK_SWITCH,
      Event.SUBTITLE_TRACK_LOADED,
      Event.SUBTITLE_FRAG_PROCESSED,
      Event.LEVEL_UPDATED);

    this.fragmentTracker = fragmentTracker;
    this.config = hls.config;
    this.state = State.STOPPED;
    this.tracks = [];
    this.tracksBuffered = [];
    this.currentTrackId = -1;
    this.decrypter = new Decrypter(hls, hls.config);
<<<<<<< HEAD
    this.lastAVStart = 0;
=======
    // lastAVStart stores the time in seconds for the start time of a level load
    this.lastAVStart = 0;
    this._onMediaSeeking = this.onMediaSeeking.bind(this);
>>>>>>> 85f5cc9b
  }

  onSubtitleFragProcessed (data) {
    const { frag, success } = data;
    this.fragPrevious = frag;
    this.state = State.IDLE;
    if (!success) {
      return;
    }

    const buffered = this.tracksBuffered[this.currentTrackId];
    if (!buffered) {
      return;
    }

    // Create/update a buffered array matching the interface used by BufferHelper.bufferedInfo
    // so we can re-use the logic used to detect how much have been buffered
    let timeRange;
    const fragStart = frag.start;
    for (let i = 0; i < buffered.length; i++) {
      if (fragStart >= buffered[i].start && fragStart <= buffered[i].end) {
        timeRange = buffered[i];
        break;
      }
    }

    const fragEnd = frag.start + frag.duration;
    if (timeRange) {
      timeRange.end = fragEnd;
    } else {
      timeRange = {
        start: fragStart,
        end: fragEnd
      };
      buffered.push(timeRange);
    }
  }

  onMediaAttached ({ media }) {
    this.media = media;
    media.addEventListener('seeking', this._onMediaSeeking);
    this.state = State.IDLE;
  }

  onMediaDetaching () {
    this.media.removeEventListener('seeking', this._onMediaSeeking);
    this.media = null;
    this.state = State.STOPPED;
  }

  // If something goes wrong, proceed to next frag, if we were processing one.
  onError (data) {
    let frag = data.frag;
    // don't handle error not related to subtitle fragment
    if (!frag || frag.type !== 'subtitle') {
      return;
    }
    this.state = State.IDLE;
  }

  // Got all new subtitle tracks.
  onSubtitleTracksUpdated (data) {
    logger.log('subtitle tracks updated');
    this.tracksBuffered = [];
    this.tracks = data.subtitleTracks;
    this.tracks.forEach((track) => {
      this.tracksBuffered[track.id] = [];
    });
  }

  onSubtitleTrackSwitch (data) {
    this.currentTrackId = data.id;

    if (!this.tracks || this.currentTrackId === -1) {
      this.clearInterval();
      return;
    }

    // Check if track has the necessary details to load fragments
    const currentTrack = this.tracks[this.currentTrackId];
    if (currentTrack && currentTrack.details) {
      this.setInterval(TICK_INTERVAL);
    }
  }

  // Got a new set of subtitle fragments.
  onSubtitleTrackLoaded (data) {
    const { id, details } = data;
    const { currentTrackId, tracks } = this;
    const currentTrack = tracks[currentTrackId];
    if (id >= tracks.length || id !== currentTrackId || !currentTrack) {
      return;
    }

    if (details.live) {
      mergeSubtitlePlaylists(currentTrack.details, details, this.lastAVStart);
    }
    currentTrack.details = details;
    this.setInterval(TICK_INTERVAL);
  }

  onKeyLoaded () {
    if (this.state === State.KEY_LOADING) {
      this.state = State.IDLE;
    }
  }

  onFragLoaded (data) {
    const fragCurrent = this.fragCurrent;
    const decryptData = data.frag.decryptdata;
    const fragLoaded = data.frag;
    const hls = this.hls;

    if (this.state === State.FRAG_LOADING &&
        fragCurrent &&
        data.frag.type === 'subtitle' &&
        fragCurrent.sn === data.frag.sn) {
      // check to see if the payload needs to be decrypted
      if (data.payload.byteLength > 0 && (decryptData && decryptData.key && decryptData.method === 'AES-128')) {
        let startTime = performance.now();

        // decrypt the subtitles
        this.decrypter.decrypt(data.payload, decryptData.key.buffer, decryptData.iv.buffer, function (decryptedData) {
          let endTime = performance.now();
          hls.trigger(Event.FRAG_DECRYPTED, { frag: fragLoaded, payload: decryptedData, stats: { tstart: startTime, tdecrypt: endTime } });
        });
      }
    }
  }

  onLevelUpdated ({ details }) {
    const frags = details.fragments;
    this.lastAVStart = frags.length ? frags[0].start : 0;
  }

  doTick () {
    if (!this.media) {
      this.state = State.IDLE;
      return;
    }

    switch (this.state) {
    case State.IDLE: {
      const { config, currentTrackId, fragmentTracker, media, tracks } = this;
      if (!tracks || !tracks[currentTrackId] || !tracks[currentTrackId].details) {
        break;
      }

      const { maxBufferHole, maxFragLookUpTolerance } = config;
      const maxConfigBuffer = Math.min(config.maxBufferLength, config.maxMaxBufferLength);
      const bufferedInfo = BufferHelper.bufferedInfo(this._getBuffered(), media.currentTime, maxBufferHole);
      const { end: bufferEnd, len: bufferLen } = bufferedInfo;

      const trackDetails = tracks[currentTrackId].details;
      const fragments = trackDetails.fragments;
      const fragLen = fragments.length;
      const end = fragments[fragLen - 1].start + fragments[fragLen - 1].duration;

      if (bufferLen > maxConfigBuffer) {
        return;
      }

      let foundFrag;
      const fragPrevious = this.fragPrevious;
      if (bufferEnd < end) {
        if (fragPrevious && trackDetails.hasProgramDateTime) {
          foundFrag = findFragmentByPDT(fragments, fragPrevious.endProgramDateTime, maxFragLookUpTolerance);
        }
        if (!foundFrag) {
          foundFrag = findFragmentByPTS(fragPrevious, fragments, bufferEnd, maxFragLookUpTolerance);
        }
      } else {
        foundFrag = fragments[fragLen - 1];
      }

      if (foundFrag && foundFrag.encrypted) {
        logger.log(`Loading key for ${foundFrag.sn}`);
        this.state = State.KEY_LOADING;
        this.hls.trigger(Event.KEY_LOADING, { frag: foundFrag });
      } else if (foundFrag && fragmentTracker.getState(foundFrag) === FragmentState.NOT_LOADED) {
        // only load if fragment is not loaded
        this.fragCurrent = foundFrag;
        this.state = State.FRAG_LOADING;
        this.hls.trigger(Event.FRAG_LOADING, { frag: foundFrag });
      }
    }
    }
  }

  stopLoad () {
    this.lastAVStart = 0;
    super.stopLoad();
  }

  _getBuffered () {
    return this.tracksBuffered[this.currentTrackId] || [];
<<<<<<< HEAD
=======
  }

  onMediaSeeking () {
    this.fragPrevious = null;
>>>>>>> 85f5cc9b
  }
}<|MERGE_RESOLUTION|>--- conflicted
+++ resolved
@@ -35,13 +35,9 @@
     this.tracksBuffered = [];
     this.currentTrackId = -1;
     this.decrypter = new Decrypter(hls, hls.config);
-<<<<<<< HEAD
-    this.lastAVStart = 0;
-=======
     // lastAVStart stores the time in seconds for the start time of a level load
     this.lastAVStart = 0;
     this._onMediaSeeking = this.onMediaSeeking.bind(this);
->>>>>>> 85f5cc9b
   }
 
   onSubtitleFragProcessed (data) {
@@ -238,12 +234,9 @@
 
   _getBuffered () {
     return this.tracksBuffered[this.currentTrackId] || [];
-<<<<<<< HEAD
-=======
   }
 
   onMediaSeeking () {
     this.fragPrevious = null;
->>>>>>> 85f5cc9b
   }
 }