--- conflicted
+++ resolved
@@ -48,10 +48,7 @@
   LiveBackBufferData,
   TrackLoadingData,
   BufferFlushedData,
-<<<<<<< HEAD
   SteeringManifestLoadedData,
-=======
->>>>>>> 770b0aea
   VideoPTSNeededCC,
 } from './types/events';
 
@@ -170,11 +167,8 @@
   LIVE_BACK_BUFFER_REACHED = 'hlsLiveBackBufferReached',
   // fired when the back buffer is reached as defined by the backBufferLength config option - data : { bufferEnd: number }
   BACK_BUFFER_REACHED = 'hlsBackBufferReached',
-<<<<<<< HEAD
   // fired after steering manifest has been loaded - data: { steeringManifest: SteeringManifest object, url: steering manifest URL }
   STEERING_MANIFEST_LOADED = 'hlsSteeringManifestLoaded',
-=======
->>>>>>> 770b0aea
   // fired when audio stream controller is stuck and requires video PTS to be available for a continuity, this is a temporary fix until v1
   VIDEO_PTS_NEEDED = 'hlsVideoPtsNeeded',
 }
@@ -386,11 +380,11 @@
   ) => void;
   [Events.VIDEO_PTS_NEEDED]: (
     event: Events.VIDEO_PTS_NEEDED,
-    data: VideoPTSNeededCC
+    data: VideoPTSNeededCC,
   ) => void;
   [Events.VIDEO_PTS_NEEDED]: (
     event: Events.VIDEO_PTS_NEEDED,
-    data: VideoPTSNeededCC
+    data: VideoPTSNeededCC,
   ) => void;
 }
 export interface HlsEventEmitter {
