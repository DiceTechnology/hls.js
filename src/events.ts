--- conflicted
+++ resolved
@@ -47,11 +47,8 @@
   LiveBackBufferData,
   TrackLoadingData,
   BufferFlushedData,
-<<<<<<< HEAD
   AbortSegmentLoading,
-=======
   VideoPTSNeededCC,
->>>>>>> b47e21d0
 } from './types/events';
 
 /**
@@ -171,13 +168,10 @@
   LIVE_BACK_BUFFER_REACHED = 'hlsLiveBackBufferReached',
   // fired when the back buffer is reached as defined by the backBufferLength config option - data : { bufferEnd: number }
   BACK_BUFFER_REACHED = 'hlsBackBufferReached',
-<<<<<<< HEAD
   // fired when redundant failover is happened
   ABORT_SEGMENT_LOADING = 'hlsAbortSegmentLoading',
-=======
   // fired when audio stream controller is stuck and requires video PTS to be available for a continuity, this is a temporary fix until v1
   VIDEO_PTS_NEEDED = 'hlsVideoPtsNeeded',
->>>>>>> b47e21d0
 }
 
 export interface HlsListeners {
@@ -374,15 +368,13 @@
     event: Events.BACK_BUFFER_REACHED,
     data: BackBufferData
   ) => void;
-<<<<<<< HEAD
   [Events.ABORT_SEGMENT_LOADING]: (
     event: Events.ABORT_SEGMENT_LOADING,
     data: AbortSegmentLoading
-=======
+  ) => void;
   [Events.VIDEO_PTS_NEEDED]: (
     event: Events.VIDEO_PTS_NEEDED,
     data: VideoPTSNeededCC
->>>>>>> b47e21d0
   ) => void;
 }
 export interface HlsEventEmitter {
