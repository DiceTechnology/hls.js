--- conflicted
+++ resolved
@@ -383,18 +383,11 @@
   }
 
   remuxAudio(track, timeOffset, contiguous,accurateTimeOffset) {
-<<<<<<< HEAD
-    let pesTimeScale = this.PES_TIMESCALE,
-        mp4timeScale = track.timescale,
-        pes2mp4ScaleFactor = pesTimeScale/mp4timeScale,
-        expectedSampleDuration = track.timescale * (track.isAAC ? 1024 : 1152) / track.audiosamplerate;
-=======
     const pesTimeScale = this.PES_TIMESCALE,
           mp4timeScale = track.timescale,
           pes2mp4ScaleFactor = pesTimeScale/mp4timeScale,
-          expectedSampleDuration = track.timescale * 1024 / track.audiosamplerate,
+          expectedSampleDuration = track.timescale * (track.isAAC ? 1024 : 1152) / track.audiosamplerate,
           pesFrameDuration = expectedSampleDuration * pes2mp4ScaleFactor;
->>>>>>> 1e760cd9
     var view,
         offset = 8,
         aacSample, mp4Sample,
