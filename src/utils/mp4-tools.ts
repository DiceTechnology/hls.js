import { ElementaryStreamTypes } from '../loader/fragment';
import { sliceUint8 } from './typed-array';
import { utf8ArrayToStr } from '../demux/id3';
import { logger } from '../utils/logger';
import Hex from './hex';
import type { PassthroughTrack, UserdataSample } from '../types/demuxer';
import type { DecryptData } from '../loader/level-key';

const UINT32_MAX = Math.pow(2, 32) - 1;
const push = [].push;

// We are using fixed track IDs for driving the MP4 remuxer
// instead of following the TS PIDs.
// There is no reason not to do this and some browsers/SourceBuffer-demuxers
// may not like if there are TrackID "switches"
// See https://github.com/video-dev/hls.js/issues/1331
// Here we are mapping our internal track types to constant MP4 track IDs
// With MSE currently one can only have one track of each, and we are muxing
// whatever video/audio rendition in them.
export const RemuxerTrackIdConfig = {
  video: 1,
  audio: 2,
  id3: 3,
  text: 4,
};

export function bin2str(data: Uint8Array): string {
  return String.fromCharCode.apply(null, data);
}

export function readUint16(buffer: Uint8Array, offset: number): number {
  const val = (buffer[offset] << 8) | buffer[offset + 1];
  return val < 0 ? 65536 + val : val;
}

export function readUint32(buffer: Uint8Array, offset: number): number {
  const val = readSint32(buffer, offset);
  return val < 0 ? 4294967296 + val : val;
}

export function readSint32(buffer: Uint8Array, offset: number): number {
  return (
    (buffer[offset] << 24) |
    (buffer[offset + 1] << 16) |
    (buffer[offset + 2] << 8) |
    buffer[offset + 3]
  );
}

export function writeUint32(buffer: Uint8Array, offset: number, value: number) {
  buffer[offset] = value >> 24;
  buffer[offset + 1] = (value >> 16) & 0xff;
  buffer[offset + 2] = (value >> 8) & 0xff;
  buffer[offset + 3] = value & 0xff;
}

// Find the data for a box specified by its path
export function findBox(data: Uint8Array, path: string[]): Uint8Array[] {
  const results = [] as Uint8Array[];
  if (!path.length) {
    // short-circuit the search for empty paths
    return results;
  }
  const end = data.byteLength;

  for (let i = 0; i < end; ) {
    const size = readUint32(data, i);
    const type = bin2str(data.subarray(i + 4, i + 8));
    const endbox = size > 1 ? i + size : end;

    if (type === path[0]) {
      if (path.length === 1) {
        // this is the end of the path and we've found the box we were
        // looking for
        results.push(data.subarray(i + 8, endbox));
      } else {
        // recursively search for the next box along the path
        const subresults = findBox(data.subarray(i + 8, endbox), path.slice(1));
        if (subresults.length) {
          push.apply(results, subresults);
        }
      }
    }
    i = endbox;
  }

  // we've finished searching all of data
  return results;
}

type SidxInfo = {
  earliestPresentationTime: number;
  timescale: number;
  version: number;
  referencesCount: number;
  references: any[];
};

export function parseSegmentIndex(sidx: Uint8Array): SidxInfo | null {
  const references: any[] = [];

  const version = sidx[0];

  // set initial offset, we skip the reference ID (not needed)
  let index = 8;

  const timescale = readUint32(sidx, index);
  index += 4;

  // TODO: parse earliestPresentationTime and firstOffset
  // usually zero in our case
  const earliestPresentationTime = 0;
  const firstOffset = 0;

  if (version === 0) {
    index += 8;
  } else {
    index += 16;
  }

  // skip reserved
  index += 2;

  let startByte = sidx.length + firstOffset;

  const referencesCount = readUint16(sidx, index);
  index += 2;

  for (let i = 0; i < referencesCount; i++) {
    let referenceIndex = index;

    const referenceInfo = readUint32(sidx, referenceIndex);
    referenceIndex += 4;

    const referenceSize = referenceInfo & 0x7fffffff;
    const referenceType = (referenceInfo & 0x80000000) >>> 31;

    if (referenceType === 1) {
      // eslint-disable-next-line no-console
      console.warn('SIDX has hierarchical references (not supported)');
      return null;
    }

    const subsegmentDuration = readUint32(sidx, referenceIndex);
    referenceIndex += 4;

    references.push({
      referenceSize,
      subsegmentDuration, // unscaled
      info: {
        duration: subsegmentDuration / timescale,
        start: startByte,
        end: startByte + referenceSize - 1,
      },
    });

    startByte += referenceSize;

    // Skipping 1 bit for |startsWithSap|, 3 bits for |sapType|, and 28 bits
    // for |sapDelta|.
    referenceIndex += 4;

    // skip to next ref
    index = referenceIndex;
  }

  return {
    earliestPresentationTime,
    timescale,
    version,
    referencesCount,
    references,
  };
}

/**
 * Parses an MP4 initialization segment and extracts stream type and
 * timescale values for any declared tracks. Timescale values indicate the
 * number of clock ticks per second to assume for time-based values
 * elsewhere in the MP4.
 *
 * To determine the start time of an MP4, you need two pieces of
 * information: the timescale unit and the earliest base media decode
 * time. Multiple timescales can be specified within an MP4 but the
 * base media decode time is always expressed in the timescale from
 * the media header box for the track:
 * ```
 * moov > trak > mdia > mdhd.timescale
 * moov > trak > mdia > hdlr
 * ```
 * @param initSegment {Uint8Array} the bytes of the init segment
 * @return {InitData} a hash of track type to timescale values or null if
 * the init segment is malformed.
 */

export interface InitDataTrack {
  timescale: number;
  id: number;
  codec: string;
}

type HdlrType = ElementaryStreamTypes.AUDIO | ElementaryStreamTypes.VIDEO;

export interface InitData extends Array<any> {
  [index: number]:
    | {
        timescale: number;
        type: HdlrType;
        default?: {
          duration: number;
          flags: number;
        };
      }
    | undefined;
  audio?: InitDataTrack;
  video?: InitDataTrack;
  caption?: InitDataTrack;
}

export function parseInitSegment(initSegment: Uint8Array): InitData {
  const result: InitData = [];
  const traks = findBox(initSegment, ['moov', 'trak']);
  for (let i = 0; i < traks.length; i++) {
    const trak = traks[i];
    const tkhd = findBox(trak, ['tkhd'])[0];
    if (tkhd) {
      let version = tkhd[0];
      let index = version === 0 ? 12 : 20;
      const trackId = readUint32(tkhd, index);
      const mdhd = findBox(trak, ['mdia', 'mdhd'])[0];
      if (mdhd) {
        version = mdhd[0];
        index = version === 0 ? 12 : 20;
        const timescale = readUint32(mdhd, index);
        const hdlr = findBox(trak, ['mdia', 'hdlr'])[0];
        if (hdlr) {
          const hdlrType = bin2str(hdlr.subarray(8, 12));
          const type: HdlrType | undefined = {
            soun: ElementaryStreamTypes.AUDIO as const,
            vide: ElementaryStreamTypes.VIDEO as const,
          }[hdlrType];
          if (type) {
            // Parse codec details
            const stsd = findBox(trak, ['mdia', 'minf', 'stbl', 'stsd'])[0];
            let codec;
            if (stsd) {
              codec = bin2str(stsd.subarray(12, 16));
              // TODO: Parse codec details to be able to build MIME type.
              // stsd.start += 8;
              // const codecBox = findBox(stsd, [codec])[0];
              // if (codecBox) {
              //   TODO: Codec parsing support for avc1, mp4a, hevc, av01...
              // }
            }
            result[trackId] = { timescale, type };
            result[type] = { timescale, id: trackId, codec };
          }
        }
      }
    }
  }

  const trex = findBox(initSegment, ['moov', 'mvex', 'trex']);
  trex.forEach((trex) => {
    const trackId = readUint32(trex, 4);
    const track = result[trackId];
    if (track) {
      track.default = {
        duration: readUint32(trex, 12),
        flags: readUint32(trex, 20),
      };
    }
  });

  return result;
}

export function patchEncyptionData(
  initSegment: Uint8Array | undefined,
  decryptdata: DecryptData | null
): Uint8Array | undefined {
  if (!initSegment || !decryptdata) {
    return initSegment;
  }
  const keyId = decryptdata.keyId;
  if (keyId && decryptdata.isCommonEncryption) {
    const traks = findBox(initSegment, ['moov', 'trak']);
    traks.forEach((trak) => {
      const stsd = findBox(trak, ['mdia', 'minf', 'stbl', 'stsd'])[0];

      // skip the sample entry count
      const sampleEntries = stsd.subarray(8);
      let encBoxes = findBox(sampleEntries, ['enca']);
      const isAudio = encBoxes.length > 0;
      if (!isAudio) {
        encBoxes = findBox(sampleEntries, ['encv']);
      }
      encBoxes.forEach((enc) => {
        const encBoxChildren = isAudio ? enc.subarray(28) : enc.subarray(78);
        const sinfBoxes = findBox(encBoxChildren, ['sinf']);
        sinfBoxes.forEach((sinf) => {
          const tenc = parseSinf(sinf);
          if (tenc) {
            // Look for default key id (keyID offset is always 8 within the tenc box):
            const tencKeyId = tenc.subarray(8, 24);
            if (!tencKeyId.some((b) => b !== 0)) {
              logger.log(
                `[eme] Patching keyId in 'enc${
                  isAudio ? 'a' : 'v'
                }>sinf>>tenc' box: ${Hex.hexDump(tencKeyId)} -> ${Hex.hexDump(
                  keyId
                )}`
              );
              tenc.set(keyId, 8);
            }
          }
        });
      });
    });
  }

  return initSegment;
}

export function parseSinf(sinf: Uint8Array): Uint8Array | null {
  const schm = findBox(sinf, ['schm'])[0];
  if (schm) {
    const scheme = bin2str(schm.subarray(4, 8));
    if (scheme === 'cbcs' || scheme === 'cenc') {
      return findBox(sinf, ['schi', 'tenc'])[0];
    }
  }
  logger.error(`[eme] missing 'schm' box`);
  return null;
}

/**
 * Determine the base media decode start time, in seconds, for an MP4
 * fragment. If multiple fragments are specified, the earliest time is
 * returned.
 *
 * The base media decode time can be parsed from track fragment
 * metadata:
 * ```
 * moof > traf > tfdt.baseMediaDecodeTime
 * ```
 * It requires the timescale value from the mdhd to interpret.
 *
 * @param initData {InitData} a hash of track type to timescale values
 * @param fmp4 {Uint8Array} the bytes of the mp4 fragment
 * @return {number} the earliest base media decode start time for the
 * fragment, in seconds
 */
export function getStartDTS(initData: InitData, fmp4: Uint8Array): number {
  // we need info from two children of each track fragment box
  return (
    findBox(fmp4, ['moof', 'traf']).reduce((result: number | null, traf) => {
      const tfdt = findBox(traf, ['tfdt'])[0];
      const version = tfdt[0];
      const start = findBox(traf, ['tfhd']).reduce(
        (result: number | null, tfhd) => {
          // get the track id from the tfhd
          const id = readUint32(tfhd, 4);
          const track = initData[id];
          if (track) {
            let baseTime = readUint32(tfdt, 4);
            if (version === 1) {
              baseTime *= Math.pow(2, 32);
              baseTime += readUint32(tfdt, 8);
            }
            // assume a 90kHz clock if no timescale was specified
            const scale = track.timescale || 90e3;
            // convert base time to seconds
            const startTime = baseTime / scale;
            if (
              isFinite(startTime) &&
              (result === null || startTime < result)
            ) {
              return startTime;
            }
          }
          return result;
        },
        null
      );
      if (
        start !== null &&
        isFinite(start) &&
        (result === null || start < result)
      ) {
        return start;
      }
      return result;
    }, null) || 0
  );
}

/*
  For Reference:
  aligned(8) class TrackFragmentHeaderBox
           extends FullBox(‘tfhd’, 0, tf_flags){
     unsigned int(32)  track_ID;
     // all the following are optional fields
     unsigned int(64)  base_data_offset;
     unsigned int(32)  sample_description_index;
     unsigned int(32)  default_sample_duration;
     unsigned int(32)  default_sample_size;
     unsigned int(32)  default_sample_flags
  }
 */
export function getDuration(data: Uint8Array, initData: InitData) {
  let rawDuration = 0;
  let videoDuration = 0;
  let audioDuration = 0;
  const trafs = findBox(data, ['moof', 'traf']);
  for (let i = 0; i < trafs.length; i++) {
    const traf = trafs[i];
    // There is only one tfhd & trun per traf
    // This is true for CMAF style content, and we should perhaps check the ftyp
    // and only look for a single trun then, but for ISOBMFF we should check
    // for multiple track runs.
    const tfhd = findBox(traf, ['tfhd'])[0];
    // get the track id from the tfhd
    const id = readUint32(tfhd, 4);
    const track = initData[id];
    if (!track) {
      continue;
    }
    const trackDefault = track.default;
    const tfhdFlags = readUint32(tfhd, 0) | trackDefault?.flags!;
    let sampleDuration: number | undefined = trackDefault?.duration;
    if (tfhdFlags & 0x000008) {
      // 0x000008 indicates the presence of the default_sample_duration field
      if (tfhdFlags & 0x000002) {
        // 0x000002 indicates the presence of the sample_description_index field, which precedes default_sample_duration
        // If present, the default_sample_duration exists at byte offset 12
        sampleDuration = readUint32(tfhd, 12);
      } else {
        // Otherwise, the duration is at byte offset 8
        sampleDuration = readUint32(tfhd, 8);
      }
    }
    // assume a 90kHz clock if no timescale was specified
    const timescale = track.timescale || 90e3;
    const truns = findBox(traf, ['trun']);
    for (let j = 0; j < truns.length; j++) {
      rawDuration = computeRawDurationFromSamples(truns[j]);
      if (!rawDuration && sampleDuration) {
        const sampleCount = readUint32(truns[j], 4);
        rawDuration = sampleDuration * sampleCount;
      }
      if (track.type === ElementaryStreamTypes.VIDEO) {
        videoDuration += rawDuration / timescale;
      } else if (track.type === ElementaryStreamTypes.AUDIO) {
        audioDuration += rawDuration / timescale;
      }
    }
  }
  if (videoDuration === 0 && audioDuration === 0) {
    // If duration samples are not available in the traf use sidx subsegment_duration
    let sidxDuration = 0;
    const sidxs = findBox(data, ['sidx']);
    for (let i = 0; i < sidxs.length; i++) {
      const sidx = parseSegmentIndex(sidxs[i]);
      if (sidx?.references) {
        sidxDuration += sidx.references.reduce(
          (dur, ref) => dur + ref.info.duration || 0,
          0
        );
      }
    }

    return sidxDuration;
  }
  if (videoDuration) {
    return videoDuration;
  }
  return audioDuration;
}

/*
  For Reference:
  aligned(8) class TrackRunBox
           extends FullBox(‘trun’, version, tr_flags) {
     unsigned int(32)  sample_count;
     // the following are optional fields
     signed int(32) data_offset;
     unsigned int(32)  first_sample_flags;
     // all fields in the following array are optional
     {
        unsigned int(32)  sample_duration;
        unsigned int(32)  sample_size;
        unsigned int(32)  sample_flags
        if (version == 0)
           { unsigned int(32)
        else
           { signed int(32)
     }[ sample_count ]
  }
 */
export function computeRawDurationFromSamples(trun): number {
  const flags = readUint32(trun, 0);
  // Flags are at offset 0, non-optional sample_count is at offset 4. Therefore we start 8 bytes in.
  // Each field is an int32, which is 4 bytes
  let offset = 8;
  // data-offset-present flag
  if (flags & 0x000001) {
    offset += 4;
  }
  // first-sample-flags-present flag
  if (flags & 0x000004) {
    offset += 4;
  }

  let duration = 0;
  const sampleCount = readUint32(trun, 4);
  for (let i = 0; i < sampleCount; i++) {
    // sample-duration-present flag
    if (flags & 0x000100) {
      const sampleDuration = readUint32(trun, offset);
      duration += sampleDuration;
      offset += 4;
    }
    // sample-size-present flag
    if (flags & 0x000200) {
      offset += 4;
    }
    // sample-flags-present flag
    if (flags & 0x000400) {
      offset += 4;
    }
    // sample-composition-time-offsets-present flag
    if (flags & 0x000800) {
      offset += 4;
    }
  }
  return duration;
}

export function offsetStartDTS(
  initData: InitData,
  fmp4: Uint8Array,
  timeOffset: number
) {
  findBox(fmp4, ['moof', 'traf']).forEach((traf) => {
    findBox(traf, ['tfhd']).forEach((tfhd) => {
      // get the track id from the tfhd
      const id = readUint32(tfhd, 4);
      const track = initData[id];
      if (!track) {
        return;
      }
      // assume a 90kHz clock if no timescale was specified
      const timescale = track.timescale || 90e3;
      // get the base media decode time from the tfdt
      findBox(traf, ['tfdt']).forEach((tfdt) => {
        const version = tfdt[0];
        let baseMediaDecodeTime = readUint32(tfdt, 4);

        if (version === 0) {
          baseMediaDecodeTime -= timeOffset * timescale;
          baseMediaDecodeTime = Math.max(baseMediaDecodeTime, 0);
          writeUint32(tfdt, 4, baseMediaDecodeTime);
        } else {
          baseMediaDecodeTime *= Math.pow(2, 32);
          baseMediaDecodeTime += readUint32(tfdt, 8);
          baseMediaDecodeTime -= timeOffset * timescale;
          baseMediaDecodeTime = Math.max(baseMediaDecodeTime, 0);
          const upper = Math.floor(baseMediaDecodeTime / (UINT32_MAX + 1));
          const lower = Math.floor(baseMediaDecodeTime % (UINT32_MAX + 1));
          writeUint32(tfdt, 4, upper);
          writeUint32(tfdt, 8, lower);
        }
      });
    });
  });
}

// TODO: Check if the last moof+mdat pair is part of the valid range
export function segmentValidRange(data: Uint8Array): SegmentedRange {
  const segmentedRange: SegmentedRange = {
    valid: null,
    remainder: null,
  };

  const moofs = findBox(data, ['moof']);
  if (!moofs) {
    return segmentedRange;
  } else if (moofs.length < 2) {
    segmentedRange.remainder = data;
    return segmentedRange;
  }
  const last = moofs[moofs.length - 1];
  // Offset by 8 bytes; findBox offsets the start by as much
  segmentedRange.valid = sliceUint8(data, 0, last.byteOffset - 8);
  segmentedRange.remainder = sliceUint8(data, last.byteOffset - 8);
  return segmentedRange;
}

export interface SegmentedRange {
  valid: Uint8Array | null;
  remainder: Uint8Array | null;
}

export function appendUint8Array(
  data1: Uint8Array,
  data2: Uint8Array
): Uint8Array {
  const temp = new Uint8Array(data1.length + data2.length);
  temp.set(data1);
  temp.set(data2, data1.length);

  return temp;
}

export interface IEmsgParsingData {
  schemeIdUri: string;
  value: string;
  timeScale: number;
  presentationTimeDelta?: number;
  presentationTime?: number;
  eventDuration: number;
  id: number;
  payload: Uint8Array;
}

export function parseSamples(
  timeOffset: number,
  track: PassthroughTrack
): UserdataSample[] {
  const seiSamples = [] as UserdataSample[];
  const videoData = track.samples;
  const timescale = track.timescale;
  const trackId = track.id;
  let isHEVCFlavor = false;

  const moofs = findBox(videoData, ['moof']);
  moofs.map((moof) => {
    const moofOffset = moof.byteOffset - 8;
    const trafs = findBox(moof, ['traf']);
    trafs.map((traf) => {
      // get the base media decode time from the tfdt
      const baseTime = findBox(traf, ['tfdt']).map((tfdt) => {
        const version = tfdt[0];
        let result = readUint32(tfdt, 4);
        if (version === 1) {
          result *= Math.pow(2, 32);
          result += readUint32(tfdt, 8);
        }
        return result / timescale;
      })[0];

      if (baseTime !== undefined) {
        timeOffset = baseTime;
      }

      return findBox(traf, ['tfhd']).map((tfhd) => {
        const id = readUint32(tfhd, 4);
        const tfhdFlags = readUint32(tfhd, 0) & 0xffffff;
        const baseDataOffsetPresent = (tfhdFlags & 0x000001) !== 0;
        const sampleDescriptionIndexPresent = (tfhdFlags & 0x000002) !== 0;
        const defaultSampleDurationPresent = (tfhdFlags & 0x000008) !== 0;
        let defaultSampleDuration = 0;
        const defaultSampleSizePresent = (tfhdFlags & 0x000010) !== 0;
        let defaultSampleSize = 0;
        const defaultSampleFlagsPresent = (tfhdFlags & 0x000020) !== 0;
        let tfhdOffset = 8;

        if (id === trackId) {
          if (baseDataOffsetPresent) {
            tfhdOffset += 8;
          }
          if (sampleDescriptionIndexPresent) {
            tfhdOffset += 4;
          }
          if (defaultSampleDurationPresent) {
            defaultSampleDuration = readUint32(tfhd, tfhdOffset);
            tfhdOffset += 4;
          }
          if (defaultSampleSizePresent) {
            defaultSampleSize = readUint32(tfhd, tfhdOffset);
            tfhdOffset += 4;
          }
          if (defaultSampleFlagsPresent) {
            tfhdOffset += 4;
          }
          if (track.type === 'video') {
            isHEVCFlavor = isHEVC(track.codec);
          }

          findBox(traf, ['trun']).map((trun) => {
            const version = trun[0];
            const flags = readUint32(trun, 0) & 0xffffff;
            const dataOffsetPresent = (flags & 0x000001) !== 0;
            let dataOffset = 0;
            const firstSampleFlagsPresent = (flags & 0x000004) !== 0;
            const sampleDurationPresent = (flags & 0x000100) !== 0;
            let sampleDuration = 0;
            const sampleSizePresent = (flags & 0x000200) !== 0;
            let sampleSize = 0;
            const sampleFlagsPresent = (flags & 0x000400) !== 0;
            const sampleCompositionOffsetsPresent = (flags & 0x000800) !== 0;
            let compositionOffset = 0;
            const sampleCount = readUint32(trun, 4);
            let trunOffset = 8; // past version, flags, and sample count

            if (dataOffsetPresent) {
              dataOffset = readUint32(trun, trunOffset);
              trunOffset += 4;
            }
            if (firstSampleFlagsPresent) {
              trunOffset += 4;
            }

            let sampleOffset = dataOffset + moofOffset;

            for (let ix = 0; ix < sampleCount; ix++) {
              if (sampleDurationPresent) {
                sampleDuration = readUint32(trun, trunOffset);
                trunOffset += 4;
              } else {
                sampleDuration = defaultSampleDuration;
              }
              if (sampleSizePresent) {
                sampleSize = readUint32(trun, trunOffset);
                trunOffset += 4;
              } else {
                sampleSize = defaultSampleSize;
              }
              if (sampleFlagsPresent) {
                trunOffset += 4;
              }
              if (sampleCompositionOffsetsPresent) {
                if (version === 0) {
                  compositionOffset = readUint32(trun, trunOffset);
                } else {
                  compositionOffset = readSint32(trun, trunOffset);
                }
                trunOffset += 4;
              }
              if (track.type === ElementaryStreamTypes.VIDEO) {
                let naluTotalSize = 0;
                while (naluTotalSize < sampleSize) {
                  const naluSize = readUint32(videoData, sampleOffset);
                  sampleOffset += 4;
                  if (isSEIMessage(isHEVCFlavor, videoData[sampleOffset])) {
                    const data = videoData.subarray(
                      sampleOffset,
                      sampleOffset + naluSize
                    );
                    parseSEIMessageFromNALu(
                      data,
                      isHEVCFlavor ? 2 : 1,
                      timeOffset + compositionOffset / timescale,
                      seiSamples
                    );
                  }
                  sampleOffset += naluSize;
                  naluTotalSize += naluSize + 4;
                }
              }

              timeOffset += sampleDuration / timescale;
            }
          });
        }
      });
    });
  });
  return seiSamples;
}

function isHEVC(codec: string) {
  if (!codec) {
    return false;
  }
  const delimit = codec.indexOf('.');
  const baseCodec = delimit < 0 ? codec : codec.substring(0, delimit);
  return (
    baseCodec === 'hvc1' ||
    baseCodec === 'hev1' ||
    // Dolby Vision
    baseCodec === 'dvh1' ||
    baseCodec === 'dvhe'
  );
}

function isSEIMessage(isHEVCFlavor: boolean, naluHeader: number) {
  if (isHEVCFlavor) {
    const naluType = (naluHeader >> 1) & 0x3f;
    return naluType === 39 || naluType === 40;
  } else {
    const naluType = naluHeader & 0x1f;
    return naluType === 6;
  }
}

export function parseSEIMessageFromNALu(
  unescapedData: Uint8Array,
  headerSize: number,
  pts: number,
  samples: UserdataSample[]
) {
  const data = discardEPB(unescapedData);
  let seiPtr = 0;
  // skip nal header
  seiPtr += headerSize;
  let payloadType = 0;
  let payloadSize = 0;
  let endOfCaptions = false;
  let b = 0;

  while (seiPtr < data.length) {
    payloadType = 0;
    do {
      if (seiPtr >= data.length) {
        break;
      }
      b = data[seiPtr++];
      payloadType += b;
    } while (b === 0xff);

    // Parse payload size.
    payloadSize = 0;
    do {
      if (seiPtr >= data.length) {
        break;
      }
      b = data[seiPtr++];
      payloadSize += b;
    } while (b === 0xff);

    const leftOver = data.length - seiPtr;

    if (!endOfCaptions && payloadType === 4 && seiPtr < data.length) {
      endOfCaptions = true;

      const countryCode = data[seiPtr++];
      if (countryCode === 181) {
        const providerCode = readUint16(data, seiPtr);
        seiPtr += 2;

        if (providerCode === 49) {
          const userStructure = readUint32(data, seiPtr);
          seiPtr += 4;

          if (userStructure === 0x47413934) {
            const userDataType = data[seiPtr++];

            // Raw CEA-608 bytes wrapped in CEA-708 packet
            if (userDataType === 3) {
              const firstByte = data[seiPtr++];
              const totalCCs = 0x1f & firstByte;
              const enabled = 0x40 & firstByte;
              const totalBytes = enabled ? 2 + totalCCs * 3 : 0;
              const byteArray = new Uint8Array(totalBytes);
              if (enabled) {
                byteArray[0] = firstByte;
                for (let i = 1; i < totalBytes; i++) {
                  byteArray[i] = data[seiPtr++];
                }
              }

              samples.push({
                type: userDataType,
                payloadType,
                pts,
                bytes: byteArray,
              });
            }
          }
        }
      }
    } else if (payloadType === 5 && payloadSize < leftOver) {
      endOfCaptions = true;

      if (payloadSize > 16) {
        const uuidStrArray: Array<string> = [];
        for (let i = 0; i < 16; i++) {
          const b = data[seiPtr++].toString(16);
          uuidStrArray.push(b.length == 1 ? '0' + b : b);

          if (i === 3 || i === 5 || i === 7 || i === 9) {
            uuidStrArray.push('-');
          }
        }
        const length = payloadSize - 16;
        const userDataBytes = new Uint8Array(length);
        for (let i = 0; i < length; i++) {
          userDataBytes[i] = data[seiPtr++];
        }

        samples.push({
          payloadType,
          pts,
          uuid: uuidStrArray.join(''),
          userData: utf8ArrayToStr(userDataBytes),
          userDataBytes,
        });
      }
    } else if (payloadSize < leftOver) {
      seiPtr += payloadSize;
    } else if (payloadSize > leftOver) {
      break;
    }
  }
}

/**
 * remove Emulation Prevention bytes from a RBSP
 */
export function discardEPB(data: Uint8Array): Uint8Array {
  const length = data.byteLength;
  const EPBPositions = [] as Array<number>;
  let i = 1;

  // Find all `Emulation Prevention Bytes`
  while (i < length - 2) {
    if (data[i] === 0 && data[i + 1] === 0 && data[i + 2] === 0x03) {
      EPBPositions.push(i + 2);
      i += 2;
    } else {
      i++;
    }
  }

  // If no Emulation Prevention Bytes were found just return the original
  // array
  if (EPBPositions.length === 0) {
    return data;
  }

  // Create a new array to hold the NAL unit data
  const newLength = length - EPBPositions.length;
  const newData = new Uint8Array(newLength);
  let sourceIndex = 0;

  for (i = 0; i < newLength; sourceIndex++, i++) {
    if (sourceIndex === EPBPositions[0]) {
      // Skip this byte
      sourceIndex++;
      // Remove this position index
      EPBPositions.shift();
    }
    newData[i] = data[sourceIndex];
  }
  return newData;
}

export function parseEmsg(data: Uint8Array): IEmsgParsingData {
  const version = data[0];
  let schemeIdUri: string = '';
  let value: string = '';
  let timeScale: number = 0;
  let presentationTimeDelta: number = Number.POSITIVE_INFINITY;
  let presentationTime: number = 0;
  let eventDuration: number = 0;
  let id: number = 0;
  let offset: number = 0;

  if (version === 0) {
    offset += 4;
    while (bin2str(data.subarray(offset, offset + 1)) !== '\0') {
      schemeIdUri += bin2str(data.subarray(offset, offset + 1));
      offset += 1;
    }

    schemeIdUri += bin2str(data.subarray(offset, offset + 1));
    offset += 1;

    while (bin2str(data.subarray(offset, offset + 1)) !== '\0') {
      value += bin2str(data.subarray(offset, offset + 1));
      offset += 1;
    }

    value += bin2str(data.subarray(offset, offset + 1));
    offset += 1;

    timeScale = readUint32(data, offset);
    offset += 4;
    presentationTimeDelta = readUint32(data, offset);
    offset += 4;
    eventDuration = readUint32(data, offset);
    offset += 4;
    id = readUint32(data, offset);
    offset += 4;
  } else if (version === 1) {
    offset += 4;
    timeScale = readUint32(data, offset);
    offset += 4;
    const leftPresentationTime = readUint32(data, offset);
    offset += 4;
    const rightPresentationTime = readUint32(data, offset);
    offset += 4;
    presentationTime = 2 ** 32 * leftPresentationTime + rightPresentationTime;
    if (!Number.isSafeInteger(presentationTime)) {
      presentationTime = Number.MAX_SAFE_INTEGER;
      // eslint-disable-next-line no-console
      console.warn(
        'Presentation time exceeds safe integer limit and wrapped to max safe integer in parsing emsg box'
      );
    }

    eventDuration = readUint32(data, offset);
    offset += 4;
    id = readUint32(data, offset);
    offset += 4;

    while (bin2str(data.subarray(offset, offset + 1)) !== '\0') {
      schemeIdUri += bin2str(data.subarray(offset, offset + 1));
      offset += 1;
    }

    schemeIdUri += bin2str(data.subarray(offset, offset + 1));
    offset += 1;

    while (bin2str(data.subarray(offset, offset + 1)) !== '\0') {
      value += bin2str(data.subarray(offset, offset + 1));
      offset += 1;
    }

    value += bin2str(data.subarray(offset, offset + 1));
    offset += 1;
  }
  const payload = data.subarray(offset, data.byteLength);

  return {
    schemeIdUri,
    value,
    timeScale,
    presentationTime,
    presentationTimeDelta,
    eventDuration,
    id,
    payload,
  };
}

<<<<<<< HEAD
export function parseEarlieastPresentationTime(data: Uint8Array): SidxInfo | null {
  const sidxBoxes = findBox(data, ['sidx']);

  if (sidxBoxes.length <= 0) {
    return null;
  }

  let index = 0;
  const sidx = sidxBoxes[0];
  const version = data[0];

  // skip version and reference_id
  index += 8;

  const timescale = readUint32(sidx, index);
  index += 4;

  let earliestPresentationTime = 0;
  if (version === 0) {
    earliestPresentationTime = readUint32(sidx, index);
    // skip first_offset
    index += 8;
  } else {
    const leftEarliPresentationTime = readUint32(sidx, index);
    index += 4;
    const rightEarliPresentationTime = readUint32(sidx, index);
    index += 4;
    earliestPresentationTime = 2 ** 32 * leftEarliPresentationTime + rightEarliPresentationTime;
    if (!Number.isSafeInteger(earliestPresentationTime)) {
      earliestPresentationTime = Number.MAX_SAFE_INTEGER;
    }
    index += 8;
  }

  return {
    earliestPresentationTime,
    timescale,
    version,
    referencesCount: 0,
    references: [],
  };
=======
export function mp4Box(type: ArrayLike<number>, ...payload: Uint8Array[]) {
  const len = payload.length;
  let size = 8;
  let i = len;
  while (i--) {
    size += payload[i].byteLength;
  }
  const result = new Uint8Array(size);
  result[0] = (size >> 24) & 0xff;
  result[1] = (size >> 16) & 0xff;
  result[2] = (size >> 8) & 0xff;
  result[3] = size & 0xff;
  result.set(type, 4);
  for (i = 0, size = 8; i < len; i++) {
    result.set(payload[i], size);
    size += payload[i].byteLength;
  }
  return result;
}

export function mp4pssh(
  systemId: Uint8Array,
  keyids: Array<Uint8Array> | null,
  data: Uint8Array
) {
  if (systemId.byteLength !== 16) {
    throw new RangeError('Invalid system id');
  }
  let version;
  let kids;
  if (keyids) {
    version = 1;
    kids = new Uint8Array(keyids.length * 16);
    for (let ix = 0; ix < keyids.length; ix++) {
      const k = keyids[ix]; // uint8array
      if (k.byteLength !== 16) {
        throw new RangeError('Invalid key');
      }
      kids.set(k, ix * 16);
    }
  } else {
    version = 0;
    kids = new Uint8Array();
  }
  let kidCount;
  if (version > 0) {
    kidCount = new Uint8Array(4);
    if (keyids!.length > 0) {
      new DataView(kidCount.buffer).setUint32(0, keyids!.length, false);
    }
  } else {
    kidCount = new Uint8Array();
  }
  const dataSize = new Uint8Array(4);
  if (data && data.byteLength > 0) {
    new DataView(dataSize.buffer).setUint32(0, data.byteLength, false);
  }
  return mp4Box(
    [112, 115, 115, 104],
    new Uint8Array([
      version,
      0x00,
      0x00,
      0x00, // Flags
    ]),
    systemId, // 16 bytes
    kidCount,
    kids,
    dataSize,
    data || new Uint8Array()
  );
}

export function parsePssh(initData: ArrayBuffer) {
  if (!(initData instanceof ArrayBuffer) || initData.byteLength < 32) {
    return null;
  }
  const result = {
    version: 0,
    systemId: '',
    kids: null as null | Uint8Array[],
    data: null as null | Uint8Array,
  };
  const view = new DataView(initData);
  const boxSize = view.getUint32(0);
  if (initData.byteLength !== boxSize && boxSize > 44) {
    return null;
  }
  const type = view.getUint32(4);
  if (type !== 0x70737368) {
    return null;
  }
  result.version = view.getUint32(8) >>> 24;
  if (result.version > 1) {
    return null;
  }
  result.systemId = Hex.hexDump(new Uint8Array(initData, 12, 16));
  const dataSizeOrKidCount = view.getUint32(28);
  if (result.version === 0) {
    if (boxSize - 32 < dataSizeOrKidCount) {
      return null;
    }
    result.data = new Uint8Array(initData, 32, dataSizeOrKidCount);
  } else if (result.version === 1) {
    result.kids = [];
    for (let i = 0; i < dataSizeOrKidCount; i++) {
      result.kids.push(new Uint8Array(initData, 32 + i * 16, 16));
    }
  }
  return result;
>>>>>>> 9e6e3ba9
}<|MERGE_RESOLUTION|>--- conflicted
+++ resolved
@@ -1036,8 +1036,9 @@
   };
 }
 
-<<<<<<< HEAD
-export function parseEarlieastPresentationTime(data: Uint8Array): SidxInfo | null {
+export function parseEarlieastPresentationTime(
+  data: Uint8Array
+): SidxInfo | null {
   const sidxBoxes = findBox(data, ['sidx']);
 
   if (sidxBoxes.length <= 0) {
@@ -1064,7 +1065,8 @@
     index += 4;
     const rightEarliPresentationTime = readUint32(sidx, index);
     index += 4;
-    earliestPresentationTime = 2 ** 32 * leftEarliPresentationTime + rightEarliPresentationTime;
+    earliestPresentationTime =
+      2 ** 32 * leftEarliPresentationTime + rightEarliPresentationTime;
     if (!Number.isSafeInteger(earliestPresentationTime)) {
       earliestPresentationTime = Number.MAX_SAFE_INTEGER;
     }
@@ -1078,7 +1080,8 @@
     referencesCount: 0,
     references: [],
   };
-=======
+}
+
 export function mp4Box(type: ArrayLike<number>, ...payload: Uint8Array[]) {
   const len = payload.length;
   let size = 8;
@@ -1189,5 +1192,4 @@
     }
   }
   return result;
->>>>>>> 9e6e3ba9
 }